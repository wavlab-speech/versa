--- conflicted
+++ resolved
@@ -40,15 +40,9 @@
 
 For Docs, please add your metrics to the `README.md` (List of Metrics Section). If the metrics need external tools from installers at `tools`, please include that with the `[ ]` mark in the first field (column).
 
-<<<<<<< HEAD
-For Tests, please add the local test functions at the corresponding metrics scripts temporarily.
+For Tests, please add the local test functions at the corresponding metrics scripts.
 - For metrics included in the default setup, you can add the test metric value in `test/test_general.py`. Also, please add the test in `test/test_metrics/test_{metric_name}.py` for CI test. We have a [guideline](https://github.com/wavlab-speech/versa/blob/main/docs) for CI test if you would like to have a check,` 
 - For metrics not included in the default installation, you can add the test function in `test/test_pipeline/test_{metric_name}.py`
-=======
-For Tests, please add the local test functions at the corresponding metrics scripts temporarily (we will enable CI test in later stages).
-- For metrics included in the default setup, you can add the test metric value in `test/test_general.py`
-- For metrics not included in the default installation, you can add the test function in `test/test_metrics/test_{metric_name}.py`
->>>>>>> aa7dd980
 
 For Examples, please put a separate `yaml` style configuration file in `egs/separate_metrics` following other examples.
 
