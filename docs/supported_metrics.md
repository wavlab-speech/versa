
### Independent Metrics

We include x mark if the metric is auto-installed in versa. 

|Number| Auto-Install | Metric Name  (Auto-Install)  | Key in config | Key in report |  Code Source                                                                                                     | References                                                                                       |
|---|---|------------------|---------------|---------------|-----------------------------------------------------------------------------------------------------------------|--------------------------------------------------------------------------------------------------|
| 1 | x | Deep Noise Suppression MOS Score of P.835 (DNSMOS)  | pseudo_mos | dnsmos_overall | [speechmos (MS)](https://pypi.org/project/speechmos/) | [paper](https://arxiv.org/abs/2110.01763) |
| 2 | x | Deep Noise Suppression MOS Score of P.808 (DNSMOS)  | pseudo_mos | dnsmos_p808 | [speechmos (MS)](https://pypi.org/project/speechmos/) | [paper](https://arxiv.org/abs/2005.08138) |
| 3 | x | Non-intrusive Speech Quality and Naturalness Assessment (NISQA) | nisqa | {nisqa_mos_pred, nisqa_noi_pred, nisqa_dis_pred, nisqa_col_pred, nisqa_loud_pred} | [NISQA](https://github.com/gabrielmittag/NISQA) | [paper](https://www.isca-archive.org/interspeech_2021/mittag21_interspeech.pdf) |
| 4 | x | UTokyo-SaruLab System for VoiceMOS Challenge 2022 (UTMOS)  | pseudo_mos | utmos | [speechmos](https://github.com/tarepan/SpeechMOS) | [paper](https://arxiv.org/abs/2204.02152) |
| 5 | x | Packet Loss Concealment-related MOS Score (PLCMOS)  | pseudo_mos | plcmos | [speechmos (MS)](https://pypi.org/project/speechmos/) | [paper](https://arxiv.org/abs/2305.15127)|
| 6 | x | PESQ in TorchAudio-Squim  | squim_no_ref | torch_squim_pesq | [torch_squim](https://pytorch.org/audio/main/tutorials/squim_tutorial.html) | [paper](https://arxiv.org/abs/2304.01448) |
| 7 | x | STOI in TorchAudio-Squim  | squim_no_ref | torch_squim_stoi | [torch_squim](https://pytorch.org/audio/main/tutorials/squim_tutorial.html) | [paper](https://arxiv.org/abs/2304.01448) |
| 8 | x | SI-SDR in TorchAudio-Squim  | squim_no_ref | torch_squim_si_sdr | [torch_squim](https://pytorch.org/audio/main/tutorials/squim_tutorial.html) | [paper](https://arxiv.org/abs/2304.01448) |
| 9 | x | Singing voice MOS  | singmos | singmos |[singmos](https://github.com/South-Twilight/SingMOS/tree/main) | [paper](https://arxiv.org/abs/2406.10911) |
| 9 | x | Singing voice MOS  | singmos_v2 | singmos_v2 |[singmos](https://github.com/South-Twilight/SingMOS/tree/main) | [paper](https://arxiv.org/abs/2406.10911) |
| 10 | x | Sheet SSQA MOS Models | sheet_ssqa | sheet_ssqa |[Sheet](https://github.com/unilight/sheet/tree/main) | [paper](https://arxiv.org/abs/2411.03715) |
| 11 |   | UTMOSv2: UTokyo-SaruLab MOS Prediction System | utmosv2 | utmosv2 |[UTMOSv2](https://github.com/sarulab-speech/UTMOSv2) | [paper](https://arxiv.org/abs/2409.09305) |
| 12 |   | Speech Contrastive Regression for Quality Assessment without reference (ScoreQ) | scoreq_nr | scoreq_nr |[ScoreQ](https://github.com/ftshijt/scoreq/tree/main) | [paper](https://arxiv.org/pdf/2410.06675) |
| 13 | x | Speech enhancement-based SI-SNR | se_snr | se_si_snr | [ESPnet](https://github.com/espnet/espnet.git) | |
| 14 | x | Speech enhancement-based CI-SDR | se_snr | se_ci_sdr | [ESPnet](https://github.com/espnet/espnet.git) | |
| 15 | x | Speech enhancement-based SAR | se_snr | se_sar | [ESPnet](https://github.com/espnet/espnet.git) | |
| 16 | x | Speech enhancement-based SDR | se_snr | se_sdr | [ESPnet](https://github.com/espnet/espnet.git) | |
| 17 | x | PAM: Prompting Audio-Language Models for Audio Quality Assessment | pam | pam | [PAM](https://github.com/soham97/PAM/tree/main) | [Paper](https://arxiv.org/pdf/2402.00282)|
| 18 |  | Speech-to-Reverberation Modulation energy Ratio (SRMR) | srmr | srmr | [SRMRpy](https://github.com/shimhz/SRMRpy.git) | [Paper](http://www.individual.utoronto.ca/falkt/falk/pdf/FalkChan_TASLP2010.pdf)|
| 19 | x | Voice Activity Detection (VAD) | vad | vad_info | [SileroVAD](https://github.com/snakers4/silero-vad) | |
| 20 |  | Speaker Turn Taking (SPK-TT) |  |  |  |  |
| 21 | x | Speaking Word/Character Rate (SWR) | speaking_rate  | speaking_rate | - | - |
| 22 | x | Auti-spoofing Score (SpoofS) with AASIST: Audio Anti-Spoofing using Integrated Spectro-Temporal Graph Attention Networks | asvspoof_score | asvspoof_score | [AASIST](https://github.com/clovaai/aasist/tree/main) | [Paper](https://ieeexplore.ieee.org/document/9747766)|
| 23 | x | Language Identification | lid  | language | [ESPnet](https://github.com/espnet/espnet.git) | [Paper](https://arxiv.org/pdf/2401.16658) |
| 24 |   | Audiobox Aesthetics | audiobox_aesthetics  | {audiobox_aesthetics_CE, audiobox_aesthetics_CU, audiobox_aesthetics_PC, audiobox_aesthetics_PQ} | [Audiobox-Aesthetics](https://github.com/facebookresearch/audiobox-aesthetics) | [Paper](https://arxiv.org/abs/2502.05139) |
| 25 | x | Qwen2 Speaker Characteristics - Count | qwen2_speaker_count_metric | qwen2_speaker_count_metric | [Qwen2 Audio](https://github.com/QwenLM/Qwen2-Audio) | [paper](https://arxiv.org/abs/2407.10759) |
| 26 | x | Qwen2 Speaker Characteristics - Gender | qwen2_speaker_gender_metric | qwen2_speaker_gender_metric | [Qwen2 Audio](https://github.com/QwenLM/Qwen2-Audio) | [paper](https://arxiv.org/abs/2407.10759) |
| 27 | x | Qwen2 Speaker Characteristics - Age | qwen2_speaker_age_metric | qwen2_speaker_age_metric | [Qwen2 Audio](https://github.com/QwenLM/Qwen2-Audio) | [paper](https://arxiv.org/abs/2407.10759) |
| 28 | x | Qwen2 Speaker Characteristics - Speech Impairment | qwen2_speech_impairment_metric | qwen2_speech_impairment_metric | [Qwen2 Audio](https://github.com/QwenLM/Qwen2-Audio) | [paper](https://arxiv.org/abs/2407.10759) |
| 29 | x | Qwen2 Voice Properties - Pitch | qwen2_voice_pitch_metric | qwen2_voice_pitch_metric | [Qwen2 Audio](https://github.com/QwenLM/Qwen2-Audio) | [paper](https://arxiv.org/abs/2407.10759) |
| 30 | x | Qwen2 Voice Properties - Pitch Range | qwen2_pitch_range_metric | qwen2_pitch_range_metric | [Qwen2 Audio](https://github.com/QwenLM/Qwen2-Audio) | [paper](https://arxiv.org/abs/2407.10759) |
| 31 | x | Qwen2 Voice Properties - Voice Type | qwen2_voice_type_metric | qwen2_voice_type_metric | [Qwen2 Audio](https://github.com/QwenLM/Qwen2-Audio) | [paper](https://arxiv.org/abs/2407.10759) |
| 32 | x | Qwen2 Voice Properties - Volume Level | qwen2_speech_volume_level_metric | qwen2_speech_volume_level_metric | [Qwen2 Audio](https://github.com/QwenLM/Qwen2-Audio) | [paper](https://arxiv.org/abs/2407.10759) |
| 33 | x | Qwen2 Speech Content - Language | qwen2_language_metric | qwen2_language_metric | [Qwen2 Audio](https://github.com/QwenLM/Qwen2-Audio) | [paper](https://arxiv.org/abs/2407.10759) |
| 34 | x | Qwen2 Speech Content - Register | qwen2_speech_register_metric | qwen2_speech_register_metric | [Qwen2 Audio](https://github.com/QwenLM/Qwen2-Audio) | [paper](https://arxiv.org/abs/2407.10759) |
| 35 | x | Qwen2 Speech Content - Vocabulary Complexity | qwen2_vocabulary_complexity_metric | qwen2_vocabulary_complexity_metric | [Qwen2 Audio](https://github.com/QwenLM/Qwen2-Audio) | [paper](https://arxiv.org/abs/2407.10759) |
| 36 | x | Qwen2 Speech Content - Purpose | qwen2_speech_purpose_metric | qwen2_speech_purpose_metric | [Qwen2 Audio](https://github.com/QwenLM/Qwen2-Audio) | [paper](https://arxiv.org/abs/2407.10759) |
| 37 | x | Qwen2 Speech Delivery - Emotion | qwen2_speech_emotion_metric | qwen2_speech_emotion_metric | [Qwen2 Audio](https://github.com/QwenLM/Qwen2-Audio) | [paper](https://arxiv.org/abs/2407.10759) |
| 38 | x | Qwen2 Speech Delivery - Clarity | qwen2_speech_clarity_metric | qwen2_speech_clarity_metric | [Qwen2 Audio](https://github.com/QwenLM/Qwen2-Audio) | [paper](https://arxiv.org/abs/2407.10759) |
| 39 | x | Qwen2 Speech Delivery - Rate | qwen2_speech_rate_metric | qwen2_speech_rate_metric | [Qwen2 Audio](https://github.com/QwenLM/Qwen2-Audio) | [paper](https://arxiv.org/abs/2407.10759) |
| 40 | x | Qwen2 Speech Delivery - Style | qwen2_speaking_style_metric | qwen2_speaking_style_metric | [Qwen2 Audio](https://github.com/QwenLM/Qwen2-Audio) | [paper](https://arxiv.org/abs/2407.10759) |
| 41 | x | Qwen2 Speech Delivery - Emotional Vocalizations | qwen2_laughter_crying_metric | qwen2_laughter_crying_metric | [Qwen2 Audio](https://github.com/QwenLM/Qwen2-Audio) | [paper](https://arxiv.org/abs/2407.10759) |
| 42 | x | Qwen2 Interaction Patterns - Overlapping Speech | qwen2_overlapping_speech_metric | qwen2_overlapping_speech_metric | [Qwen2 Audio](https://github.com/QwenLM/Qwen2-Audio) | [paper](https://arxiv.org/abs/2407.10759) |
| 43 | x | Qwen2 Recording Environment - Background | qwen2_speech_background_environment_metric | qwen2_speech_background_environment_metric | [Qwen2 Audio](https://github.com/QwenLM/Qwen2-Audio) | [paper](https://arxiv.org/abs/2407.10759) |
| 44 | x | Qwen2 Recording Environment - Quality | qwen2_recording_quality_metric | qwen2_recording_quality_metric | [Qwen2 Audio](https://github.com/QwenLM/Qwen2-Audio) | [paper](https://arxiv.org/abs/2407.10759) |
| 45 | x | Qwen2 Recording Environment - Channel Type | qwen2_channel_type_metric | qwen2_channel_type_metric | [Qwen2 Audio](https://github.com/QwenLM/Qwen2-Audio) | [paper](https://arxiv.org/abs/2407.10759) |
| 46 | x | Dimensional Emotion | w2v2_dimensional_emotion | w2v2_dimensional_emotion | [w2v2-how-to](https://github.com/audeering/w2v2-how-to) | [paper](https://arxiv.org/pdf/2203.07378) |
<<<<<<< HEAD
| 47 | x | Uni-VERSA (Versatile Speech Assessment with a Unified Framework) | universa | universa_{sub_metrics} | [Uni-VERSA](https://huggingface.co/collections/espnet/universa-6834e7c0a28225bffb6e2526) | [paper](https://arxiv.org/abs/2505.20741) |
| 48 | x | DNSMOS Pro: A Reduced-Size DNN for Probabilistic MOS of Speech  | pseudo_mos | dnsmos_pro_bvcc | [DNSMOSPro](https://github.com/fcumlin/DNSMOSPro/tree/main) | [paper](https://www.isca-archive.org/interspeech_2024/cumlin24_interspeech.html) |
| 49 | x | DNSMOS Pro: A Reduced-Size DNN for Probabilistic MOS of Speech  | pseudo_mos | dnsmos_pro_nisqa | [DNSMOSPro](https://github.com/fcumlin/DNSMOSPro/tree/main) | [paper](https://www.isca-archive.org/interspeech_2024/cumlin24_interspeech.html) |
| 50 | x | DNSMOS Pro: A Reduced-Size DNN for Probabilistic MOS of Speech  | pseudo_mos | dnsmos_pro_vcc2018 | [DNSMOSPro](https://github.com/fcumlin/DNSMOSPro/tree/main) | [paper](https://www.isca-archive.org/interspeech_2024/cumlin24_interspeech.html) |
| 51 | x | VQScore (Self-Supervised Speech Quality Estimation and Enhancement Using Only Clean Speech)  | vqscore | vqscore | [VQScore](https://github.com/JasonSWFu/VQscore) | [paper](https://arxiv.org/abs/2402.16321) |
| 52 |   | Multivariate Probabilistic Assessment of Speech Quality | multigauss | multigauss_{mos,noi,col,dis,loud} | [MultiGauss](https://github.com/fcumlin/MultiGauss) | [paper](https://arxiv.org/abs/2506.04890) |

=======
| 47 |   | Uni-VERSA (Versatile Speech Assessment with a Unified Framework) - No Reference | universa_noref | universa_score | [Uni-VERSA](https://huggingface.co/collections/espnet/universa-6834e7c0a28225bffb6e2526) | [paper](https://arxiv.org/abs/2505.20741) |
| 48 |   | ARECHO (Audio Reference Echo Cancellation and Codec Quality Assessment) - No Reference | arecho_noref | arecho_score | [ARECHO](https://huggingface.co/espnet/arecho_base_v0) | [paper](https://arxiv.org/abs/2505.20741) |
| 49 | x | DNSMOS Pro: A Reduced-Size DNN for Probabilistic MOS of Speech  | pseudo_mos | dnsmos_pro_bvcc | [DNSMOSPro](https://github.com/fcumlin/DNSMOSPro/tree/main) | [paper](https://www.isca-archive.org/interspeech_2024/cumlin24_interspeech.html) |
| 50 | x | DNSMOS Pro: A Reduced-Size DNN for Probabilistic MOS of Speech  | pseudo_mos | dnsmos_pro_nisqa | [DNSMOSPro](https://github.com/fcumlin/DNSMOSPro/tree/main) | [paper](https://www.isca-archive.org/interspeech_2024/cumlin24_interspeech.html) |
| 51 | x | DNSMOS Pro: A Reduced-Size DNN for Probabilistic MOS of Speech  | pseudo_mos | dnsmos_pro_vcc2018 | [DNSMOSPro](https://github.com/fcumlin/DNSMOSPro/tree/main) | [paper](https://www.isca-archive.org/interspeech_2024/cumlin24_interspeech.html) |
| 52 |   | WV-MOS (MOS score prediction by fine-tuned wav2vec2.0 model) | wvmos | wvmos | [wvmos](https://github.com/AndreevP/wvmos) | [paper](https://arxiv.org/abs/2203.13086) |
| 53 |   |SIG-MOS | sigmos | {SIGMOS_COL, SIGMOS_DISC, SIGMOS_LOUD, SIGMOS_REVERB, SIGMOS_SIG, SIGMOS_OVRL} | [sigmos](https://github.com/microsoft/SIG-Challenge/tree/main/ICASSP2024/sigmos) |[paper](https://arxiv.org/pdf/2309.07385) |
| 54 | x | VQScore (Self-Supervised Speech Quality Estimation and Enhancement Using Only Clean Speech)  | vqscore | vqscore | [VQScore](https://github.com/JasonSWFu/VQscore) | [paper](https://arxiv.org/abs/2402.16321) |
>>>>>>> 46f0de25


### Dependent Metrics
|Number| Auto-Install | Metric Name  (Auto-Install)  | Key in config | Key in report |  Code Source                                                                                                     | References                                                                                       |
|---|---|------------------|---------------|---------------|-----------------------------------------------------------------------------------------------------------------|--------------------------------------------------------------------------------------------------|
| 1 | x | Mel Cepstral Distortion (MCD)  | mcd_f0 | mcd | [espnet](https://github.com/espnet/espnet) and [s3prl-vc](https://github.com/unilight/s3prl-vc) | [paper](https://ieeexplore.ieee.org/iel2/3220/9154/00407206.pdf) |
| 2 | x | F0 Correlation | mcd_f0 | f0_corr | [espnet](https://github.com/espnet/espnet) and [s3prl-vc](https://github.com/unilight/s3prl-vc) | [paper](https://ieeexplore.ieee.org/iel7/9040208/9052899/09053512.pdf) |
| 3 | x | F0 Root Mean Square Error  | mcd_f0 | f0_rmse | [espnet](https://github.com/espnet/espnet) and [s3prl-vc](https://github.com/unilight/s3prl-vc) | [paper](https://ieeexplore.ieee.org/iel7/9040208/9052899/09053512.pdf) |
| 4 | x | Signal-to-interference  Ratio (SIR)  | signal_metric | sir | [espnet](https://github.com/espnet/espnet) | - |
| 5 | x | Signal-to-artifact Ratio (SAR)  | signal_metric | sar | [espnet](https://github.com/espnet/espnet) | - |
| 6 | x | Signal-to-distortion Ratio (SDR)  | signal_metric | sdr | [espnet](https://github.com/espnet/espnet) | - |
| 7 | x | Convolutional scale-invariant signal-to-distortion ratio (CI-SDR)  | signal_metric | ci-sdr | [ci_sdr](https://github.com/fgnt/ci_sdr) | [paper](https://arxiv.(org/abs/2011.15003) |
| 8 | x | Scale-invariant signal-to-noise ratio (SI-SNR)  | signal_metric | si-snr | [espnet](https://github.com/espnet/espnet) | [paper](https://arxiv.org/abs/1711.00541) |
| 9 | x | Perceptual Evaluation of Speech Quality (PESQ)  | pesq | pesq | [pesq](https://pypi.org/project/pesq/) | [paper](https://ieeexplore.ieee.org/document/941023) |
| 10 | x | Short-Time Objective Intelligibility (STOI)  | stoi | stoi | [pystoi](https://github.com/mpariente/pystoi) | [paper](https://ieeexplore.ieee.org/document/5495701) |
| 11 | x | Speech BERT Score  | discrete_speech | speech_bert | [discrete speech metric](https://github.com/Takaaki-Saeki/DiscreteSpeechMetrics) | [paper](https://arxiv.org/abs/2401.16812) |
| 12 | x | Discrete Speech BLEU Score  | discrete_speech | speech_belu | [discrete speech metric](https://github.com/Takaaki-Saeki/DiscreteSpeechMetrics) | [paper](https://arxiv.org/abs/2401.16812) |
| 13 | x | Discrete Speech Token Edit Distance  | discrete_speech | speech_token_distance | [discrete speech metric](https://github.com/Takaaki-Saeki/DiscreteSpeechMetrics) | [paper](https://arxiv.org/abs/2401.16812) |
| 14 |   | Dynamic Time Warping Cost Metric | warpq | warpq |[WARP-Q](https://github.com/wjassim/WARP-Q) | [paper](https://arxiv.org/abs/2102.10449) |
| 15 |   | Speech Contrastive Regression for Quality Assessment with reference (ScoreQ) |  scoreq_ref | scoreq_ref |[ScoreQ](https://github.com/ftshijt/scoreq/tree/main) | [paper](https://arxiv.org/pdf/2410.06675) |
| 16 |  | 2f-Model |   |  |  |  |
| 17 | x | Log-Weighted Mean Square Error | log_wmse | log_wmse |[log_wmse](https://github.com/nomonosound/log-wmse-audio-quality) |
| 18 | x | ASR-oriented Mismatch Error Rate (ASR-Mismatch) | asr_match | asr_match_error_rate | - | - |
| 19 |   | Virtual Speech Quality Objective Listener (VISQOL)  | visqol | visqol | [google-visqol](https://github.com/google/visqol) | [paper](https://arxiv.org/abs/2004.09584) |
| 20 |  | Frequency-Weighted SEGmental SNR (FWSEGSNR) | pysepm | pysepm_fwsegsnr | [pysepm](https://github.com/shimhz/pysepm.git) | [Paper](https://ecs.utdallas.edu/loizou/speech/obj_paper_jan08.pdf)|
| 21 |  | Weighted Spectral Slope (WSS) | pysepm | pysepm_wss | [pysepm](https://github.com/shimhz/pysepm.git) | [Paper](https://ecs.utdallas.edu/loizou/speech/obj_paper_jan08.pdf)|
| 22 |  | Cepstrum Distance Objective Speech Quality Measure (CD) | pysepm | pysepm_cd | [pysepm](https://github.com/shimhz/pysepm.git) | [Paper](https://ieeexplore.ieee.org/document/407206)|
| 23 |  | Composite Objective Speech Quality (composite) | pysepm | pysepm_Csig, pysepm_Cbak, pysepm_Covl | [pysepm](https://github.com/shimhz/pysepm.git) | [Paper](https://ecs.utdallas.edu/loizou/speech/obj_paper_jan08.pdf)|
| 24 |  | Coherence and speech intelligibility index (CSII) | pysepm | pysepm_csii_high, pysepm_csii_mid, pysepm_csii_low | [pysepm](https://github.com/shimhz/pysepm.git) | [Paper](https://www.researchgate.net/profile/James-Kates-2/publication/7842209_Coherence_and_the_speech_intelligibility_index/links/546f5dab0cf2d67fc0310f88/Coherence-and-the-speech-intelligibility-index.pdf)|
| 25 |  | Normalized-covariance measure (NCM) | pysepm | pysepm_ncm | [pysepm](https://github.com/shimhz/pysepm.git) | [Paper](https://pmc.ncbi.nlm.nih.gov/articles/PMC3037773/pdf/JASMAN-000128-003715_1.pdf)|
| 26 |   | Uni-VERSA (Versatile Speech Assessment with a Unified Framework) with Audio Reference | universa_audioref | universa_score | [Uni-VERSA](https://huggingface.co/collections/espnet/universa-6834e7c0a28225bffb6e2526) | [paper](https://arxiv.org/abs/2505.20741) |
| 27 |   | ARECHO (Audio Reference Echo Cancellation and Codec Quality Assessment) with Audio Reference | arecho_audioref | arecho_score | [ARECHO](https://huggingface.co/espnet/arecho_base_v0) | [paper](https://arxiv.org/abs/2505.20741) |
| 28 | x | Chroma-related Alignment | chroma_alignment | chroma_{stft,cqt,cens}_{cosine, euclidean}_dtw{"", _log, _raw} | - | - |
| 29 | x | Deep Perceptual Audio Metric (DPAM) | dpam | dpam_distance | [PerceptualAudio_Pytorch](https://github.com/adrienchaton/PerceptualAudio_pytorch)  | [paper](https://arxiv.org/abs/2001.04460) |
| 30 | x | Contrastive learning-based Deep Perceptual Audio Metric (CDPAM) | cdpam | cdpam_distance | [PerceptualAudio](https://github.com/pranaymanocha/PerceptualAudio/cdpam) | [paper](https://arxiv.org/abs/2102.05109) |


### Non-match Metrics

|Number| Auto-Install | Metric Name  (Auto-Install)  | Key in config | Key in report |  Code Source                                                                                                     | References                                                                                       |
|---|---|------------------|---------------|---------------|-----------------------------------------------------------------------------------------------------------------|--------------------------------------------------------------------------------------------------|
| 1 |  | NORESQA : A Framework for Speech Quality Assessment using Non-Matching References | noresqa | noresqa | [Noresqa](https://github.com/shimhz/Noresqa.git) | [Paper](https://proceedings.neurips.cc/paper/2021/file/bc6d753857fe3dd4275dff707dedf329-Paper.pdf)|
| 2 | x | MOS in TorchAudio-Squim  | squim_ref | torch_squim_mos |[torch_squim](https://pytorch.org/audio/main/tutorials/squim_tutorial.html) | [paper](https://arxiv.org/abs/2304.01448) |
| 3 | x | ESPnet Speech Recognition-based Error Rate | espnet_wer | espnet_wer |[ESPnet](https://github.com/espnet/espnet) | [paper](https://arxiv.org/pdf/1804.00015) |
| 4 | x | ESPnet-OWSM Speech Recognition-based Error Rate | owsm_wer | owsm_wer |[ESPnet](https://github.com/espnet/espnet) | [paper](https://arxiv.org/abs/2309.13876) |
| 5 | x | OpenAI-Whisper Speech Recognition-based Error Rate | whisper_wer | whisper_wer |[Whisper](https://github.com/openai/whisper) | [paper](https://arxiv.org/abs/2212.04356) |
| 6 |   | Emotion2vec similarity (emo2vec) | emo2vec_similarity | emotion_similarity | [emo2vec](https://github.com/ftshijt/emotion2vec/tree/main) | [paper](https://arxiv.org/abs/2312.15185) | 
| 7 | x | Speaker Embedding Similarity  | speaker | spk_similarity | [espnet](https://github.com/espnet/espnet) | [paper](https://arxiv.org/abs/2401.17230) |
| 8 |   | NOMAD: Unsupervised Learning of Perceptual Embeddings For Speech Enhancement and Non-Matching Reference Audio Quality Assessment |  nomad | nomad |[Nomad](https://github.com/shimhz/nomad/tree/main) | [paper](https://arxiv.org/abs/2309.16284) |
| 9 |   | Contrastive Language-Audio Pretraining Score (CLAP Score) | clap_score | clap_score | [fadtk](https://github.com/gudgud96/frechet-audio-distance) | [paper](https://arxiv.org/abs/2301.12661) |
| 10 |   | Accompaniment Prompt Adherence (APA) | apa | apa | [Sony-audio-metrics](https://github.com/SonyCSLParis/audio-metrics) | [paper](https://arxiv.org/abs/2404.00775) |
| 11 |  | Log Likelihood Ratio (LLR) | pysepm | pysepm_llr | [pysepm](https://github.com/shimhz/pysepm.git) | [Paper](https://ecs.utdallas.edu/loizou/speech/obj_paper_jan08.pdf)|
| 12 |   | Uni-VERSA (Versatile Speech Assessment with a Unified Framework) with Text Reference | universa_textref | universa_score | [Uni-VERSA](https://huggingface.co/collections/espnet/universa-6834e7c0a28225bffb6e2526) | [paper](https://arxiv.org/abs/2505.20741) |
| 13 |   | Uni-VERSA (Versatile Speech Assessment with a Unified Framework) with Full Reference | universa_fullref | universa_score | [Uni-VERSA](https://huggingface.co/collections/espnet/universa-6834e7c0a28225bffb6e2526) | [paper](https://arxiv.org/abs/2505.20741) |
| 14 |   | ARECHO (Audio Reference Echo Cancellation and Codec Quality Assessment) with Text Reference | arecho_textref | arecho_score | [ARECHO](https://huggingface.co/espnet/arecho_base_v0) | [paper](https://arxiv.org/abs/2505.20741) |
| 15 |   | ARECHO (Audio Reference Echo Cancellation and Codec Quality Assessment) with Full Reference | arecho_fullref | arecho_score | [ARECHO](https://huggingface.co/espnet/arecho_base_v0) | [paper](https://arxiv.org/abs/2505.20741) |
| 16 |  | Singer Embedding Similarity  | singer | singer_similarity | [SSL-Singer-Identity](https://github.com/SonyCSLParis/ssl-singer-identity) | [paper](https://hal.science/hal-04186048v1) |

### Distributional Metrics (in verifying)

|Number| Auto-Install | Metric Name  (Auto-Install)  | Key in config | Key in report |  Code Source                                                                                                     | References                                                                                       |
|---|---|------------------|---------------|---------------|-----------------------------------------------------------------------------------------------------------------|--------------------------------------------------------------------------------------------------|
| 1 |   | Frechet Audio Distance (FAD) | fad | fad | [fadtk](https://github.com/microsoft/fadtk) | [paper](https://arxiv.org/abs/1812.08466) |
| 2 |   | Kullback-Leibler Divergence on Embedding Distribution | kl_embedding | kl_embedding | [Stability-AI](https://github.com/Stability-AI/stable-audio-metrics) |  |
| 3 |   | Audio Density Score | audio_density_coverage | audio_density | [Sony-audio-metrics](https://github.com/SonyCSLParis/audio-metrics) | [paper](https://arxiv.org/abs/2002.09797) |
| 4 |   | Audio Coverage Score | audio_density_coverage | audio_coverage | [Sony-audio-metrics](https://github.com/SonyCSLParis/audio-metrics) | [paper](https://arxiv.org/abs/2002.09797) |
| 5 |  | KID : Kernel Distance Metric for Audio/Music Quality | [KID](https://github.com/SonyCSLParis/audio-metrics/tree/main) | [Paper](https://arxiv.org/abs/1812.08466)|

## Acknowledgement
We sincerely thank all the open-source implementations listed in https://github.com/shinjiwlab/versa/tree/main#list-of-metrics <|MERGE_RESOLUTION|>--- conflicted
+++ resolved
@@ -52,15 +52,6 @@
 | 44 | x | Qwen2 Recording Environment - Quality | qwen2_recording_quality_metric | qwen2_recording_quality_metric | [Qwen2 Audio](https://github.com/QwenLM/Qwen2-Audio) | [paper](https://arxiv.org/abs/2407.10759) |
 | 45 | x | Qwen2 Recording Environment - Channel Type | qwen2_channel_type_metric | qwen2_channel_type_metric | [Qwen2 Audio](https://github.com/QwenLM/Qwen2-Audio) | [paper](https://arxiv.org/abs/2407.10759) |
 | 46 | x | Dimensional Emotion | w2v2_dimensional_emotion | w2v2_dimensional_emotion | [w2v2-how-to](https://github.com/audeering/w2v2-how-to) | [paper](https://arxiv.org/pdf/2203.07378) |
-<<<<<<< HEAD
-| 47 | x | Uni-VERSA (Versatile Speech Assessment with a Unified Framework) | universa | universa_{sub_metrics} | [Uni-VERSA](https://huggingface.co/collections/espnet/universa-6834e7c0a28225bffb6e2526) | [paper](https://arxiv.org/abs/2505.20741) |
-| 48 | x | DNSMOS Pro: A Reduced-Size DNN for Probabilistic MOS of Speech  | pseudo_mos | dnsmos_pro_bvcc | [DNSMOSPro](https://github.com/fcumlin/DNSMOSPro/tree/main) | [paper](https://www.isca-archive.org/interspeech_2024/cumlin24_interspeech.html) |
-| 49 | x | DNSMOS Pro: A Reduced-Size DNN for Probabilistic MOS of Speech  | pseudo_mos | dnsmos_pro_nisqa | [DNSMOSPro](https://github.com/fcumlin/DNSMOSPro/tree/main) | [paper](https://www.isca-archive.org/interspeech_2024/cumlin24_interspeech.html) |
-| 50 | x | DNSMOS Pro: A Reduced-Size DNN for Probabilistic MOS of Speech  | pseudo_mos | dnsmos_pro_vcc2018 | [DNSMOSPro](https://github.com/fcumlin/DNSMOSPro/tree/main) | [paper](https://www.isca-archive.org/interspeech_2024/cumlin24_interspeech.html) |
-| 51 | x | VQScore (Self-Supervised Speech Quality Estimation and Enhancement Using Only Clean Speech)  | vqscore | vqscore | [VQScore](https://github.com/JasonSWFu/VQscore) | [paper](https://arxiv.org/abs/2402.16321) |
-| 52 |   | Multivariate Probabilistic Assessment of Speech Quality | multigauss | multigauss_{mos,noi,col,dis,loud} | [MultiGauss](https://github.com/fcumlin/MultiGauss) | [paper](https://arxiv.org/abs/2506.04890) |
-
-=======
 | 47 |   | Uni-VERSA (Versatile Speech Assessment with a Unified Framework) - No Reference | universa_noref | universa_score | [Uni-VERSA](https://huggingface.co/collections/espnet/universa-6834e7c0a28225bffb6e2526) | [paper](https://arxiv.org/abs/2505.20741) |
 | 48 |   | ARECHO (Audio Reference Echo Cancellation and Codec Quality Assessment) - No Reference | arecho_noref | arecho_score | [ARECHO](https://huggingface.co/espnet/arecho_base_v0) | [paper](https://arxiv.org/abs/2505.20741) |
 | 49 | x | DNSMOS Pro: A Reduced-Size DNN for Probabilistic MOS of Speech  | pseudo_mos | dnsmos_pro_bvcc | [DNSMOSPro](https://github.com/fcumlin/DNSMOSPro/tree/main) | [paper](https://www.isca-archive.org/interspeech_2024/cumlin24_interspeech.html) |
@@ -69,7 +60,7 @@
 | 52 |   | WV-MOS (MOS score prediction by fine-tuned wav2vec2.0 model) | wvmos | wvmos | [wvmos](https://github.com/AndreevP/wvmos) | [paper](https://arxiv.org/abs/2203.13086) |
 | 53 |   |SIG-MOS | sigmos | {SIGMOS_COL, SIGMOS_DISC, SIGMOS_LOUD, SIGMOS_REVERB, SIGMOS_SIG, SIGMOS_OVRL} | [sigmos](https://github.com/microsoft/SIG-Challenge/tree/main/ICASSP2024/sigmos) |[paper](https://arxiv.org/pdf/2309.07385) |
 | 54 | x | VQScore (Self-Supervised Speech Quality Estimation and Enhancement Using Only Clean Speech)  | vqscore | vqscore | [VQScore](https://github.com/JasonSWFu/VQscore) | [paper](https://arxiv.org/abs/2402.16321) |
->>>>>>> 46f0de25
+| 55 |   | Multivariate Probabilistic Assessment of Speech Quality | multigauss | multigauss_{mos,noi,col,dis,loud} | [MultiGauss](https://github.com/fcumlin/MultiGauss) | [paper](https://arxiv.org/abs/2506.04890) |
 
 
 ### Dependent Metrics
