# pseudo subjective metrics
# -- utmos: UT-MOS score
# -- dnsmos: DNS-MOS score
# -- plcmos: PLC-MOS score
# -- aecmos: AEC-MOS score
- name: pseudo_mos
<<<<<<< HEAD
  predictor_types: ["utmos", "dnsmos", "plcmos", "singmos", "singmos_v2"]
=======
  predictor_types: ["utmos", "dnsmos", "plcmos", "singmos", "dnsmos_pro_bvcc", "dnsmos_pro_nisqa", "dnsmos_pro_vcc2018"]
>>>>>>> 6cae0cef
  predictor_args:
    utmos:
      fs: 16000
    dnsmos:
      fs: 16000
    plcmos:
      fs: 16000
    singmos:
      fs: 16000
<<<<<<< HEAD
    singmos_v2:
      fs: 16000
=======
    dnsmos_pro_bvcc:
      fs: 16000
    dnsmos_pro_nisqa:
      fs: 16000
    dnsmos_pro_vcc2018:
      fs: 16000

>>>>>>> 6cae0cef
<|MERGE_RESOLUTION|>--- conflicted
+++ resolved
@@ -1,32 +1,24 @@
-# pseudo subjective metrics
-# -- utmos: UT-MOS score
-# -- dnsmos: DNS-MOS score
-# -- plcmos: PLC-MOS score
-# -- aecmos: AEC-MOS score
-- name: pseudo_mos
-<<<<<<< HEAD
-  predictor_types: ["utmos", "dnsmos", "plcmos", "singmos", "singmos_v2"]
-=======
-  predictor_types: ["utmos", "dnsmos", "plcmos", "singmos", "dnsmos_pro_bvcc", "dnsmos_pro_nisqa", "dnsmos_pro_vcc2018"]
->>>>>>> 6cae0cef
-  predictor_args:
-    utmos:
-      fs: 16000
-    dnsmos:
-      fs: 16000
-    plcmos:
-      fs: 16000
-    singmos:
-      fs: 16000
-<<<<<<< HEAD
-    singmos_v2:
-      fs: 16000
-=======
-    dnsmos_pro_bvcc:
-      fs: 16000
-    dnsmos_pro_nisqa:
-      fs: 16000
-    dnsmos_pro_vcc2018:
-      fs: 16000
-
->>>>>>> 6cae0cef
+# pseudo subjective metrics
+# -- utmos: UT-MOS score
+# -- dnsmos: DNS-MOS score
+# -- plcmos: PLC-MOS score
+# -- aecmos: AEC-MOS score
+- name: pseudo_mos
+  predictor_types: ["utmos", "dnsmos", "plcmos", "singmos", "singmos_v2", "dnsmos_pro_bvcc", "dnsmos_pro_nisqa", "dnsmos_pro_vcc2018"]
+  predictor_args:
+    utmos:
+      fs: 16000
+    dnsmos:
+      fs: 16000
+    plcmos:
+      fs: 16000
+    singmos:
+      fs: 16000
+    singmos_v2:
+      fs: 16000
+    dnsmos_pro_bvcc:
+      fs: 16000
+    dnsmos_pro_nisqa:
+      fs: 16000
+    dnsmos_pro_vcc2018:
+      fs: 16000