--- conflicted
+++ resolved
@@ -1,1213 +1,319 @@
-#!/usr/bin/env python3
-
-# Copyright 2024 Jiatong Shi
-#  Apache 2.0  (http://www.apache.org/licenses/LICENSE-2.0)
-
-import logging
-import json
-import kaldiio
-import librosa
-import soundfile as sf
-import yaml
-from typing import Dict, List, Optional, Any, Union
-from tqdm import tqdm
-
-from versa.definition import (
-    BaseMetric,
-    GPUMetric, 
-    MetricRegistry,
-    MetricFactory,
-    MetricSuite,
-    MetricCategory,
-    MetricType,
-    MetricMetadata
-)
-from versa.metrics import STR_METRIC, NUM_METRIC
-from versa.utils_shared import (
-    check_all_same,
-    check_minimum_length,
-    default_numpy_serializer,
-    find_files,
-    load_audio,
-    wav_normalize,
-)
-
-
-def audio_loader_setup(audio, io):
-    # get ready compute embeddings
-    if io == "kaldi":
-        audio_files = kaldiio.load_scp(audio)
-    elif io == "dir":
-        audio_files = find_files(audio)
-    elif io == "soundfile":
-        audio_files = {}
-        with open(audio) as f:
-            for line in f.readlines():
-                key, value = line.strip().split(maxsplit=1)
-                if value.endswith("|"):
-                    raise ValueError(
-                        "Not supported wav.scp format. Set IO interface to kaldi"
-                    )
-                audio_files[key] = value
-    return audio_files
-
-
-class ScoreProcessor:
-    """Handles batch processing and caching of scores."""
-    
-    def __init__(self, metric_suite: MetricSuite, output_file: Optional[str] = None):
-        self.metric_suite = metric_suite
-        self.output_file = output_file
-        self.logger = logging.getLogger(self.__class__.__name__)
-        
-        if output_file:
-            self.file_handle = open(output_file, "w", encoding="utf-8")
-        else:
-            self.file_handle = None
-    
-    def process_batch(self, cache_info: List[tuple]) -> List[Dict[str, Any]]:
-        """Process a batch of cached utterance information."""
-        batch_score_info = []
-        for utt_info in cache_info:
-            key, gen_wav, gt_wav, gen_sr, text = utt_info
-            utt_score = {"key": key}
-            
-            try:
-<<<<<<< HEAD
-                # Prepare metadata for metric computation
-                metadata = {
-                    "key": key,
-                    "sample_rate": gen_sr,
-                    "text": text,
-                    "general_cache": {"whisper_hyp_text": None}
-=======
-                from versa import visqol_metric, visqol_setup
-            except ImportError:
-                logging.warning(
-                    "VISQOL not installed, please check `tools` for installation guideline"
-                )
-                continue
-
-            api, fs = visqol_setup(model=config.get("model", "default"))
-            score_modules["visqol"] = {
-                "module": visqol_metric,
-                "args": {"api": api, "api_fs": fs},
-            }
-            logging.info("Initiate visqol evaluation successfully.")
-
-        elif config["name"] == "speaker":
-            if not use_gt:
-                logging.warning(
-                    "Cannot use speaker metric because no gt audio is provided"
-                )
-                continue
-
-            logging.info("Loading speaker evaluation...")
-            from versa import speaker_metric, speaker_model_setup
-
-            spk_model = speaker_model_setup(
-                model_tag=config.get("model_tag", "default"),
-                model_path=config.get("model_path", None),
-                model_config=config.get("model_config", None),
-                use_gpu=use_gpu,
-            )
-            score_modules["speaker"] = {
-                "module": speaker_metric,
-                "args": {"model": spk_model},
-            }
-            logging.info("Initiate speaker evaluation successfully.")
-
-        elif config["name"] == "singer":
-            if not use_gt:
-                logging.warning(
-                    "Cannot use singer metric because no gt audio is provided"
-                )
-                continue
-
-            logging.info("Loading singer evaluation...")
-            from versa import singer_metric, singer_model_setup
-
-            singer_model = singer_model_setup(
-                model_name=config.get("model_name", "byol"),
-                model_path=config.get("model_path", None),
-                use_gpu=use_gpu,
-                torchscript=config.get("torchscript", False),
-            )
-
-            score_modules["singer"] = {
-                "module": singer_metric,
-                "args": {"model": singer_model},
-            }
-            logging.info("Initiate singer evaluation successfully.")
-
-        elif config["name"] == "sheet_ssqa":
-
-            logging.info("Loading Sheet SSQA models for evaluation...")
-            from versa import sheet_ssqa, sheet_ssqa_setup
-
-            sheet_model = sheet_ssqa_setup(
-                model_tag=config.get("model_tag", "default"),
-                model_path=config.get("model_path", None),
-                model_config=config.get("model_config", None),
-                use_gpu=use_gpu,
-            )
-            score_modules["sheet_ssqa"] = {
-                "module": sheet_ssqa,
-                "args": {"model": sheet_model, "use_gpu": use_gpu},
-            }
-            logging.info("Initiate Sheet SSQA evaluation successfully.")
-
-        elif config["name"] == "squim_ref":
-            if not use_gt:
-                logging.warning("Cannot use squim_ref because no gt audio is provided")
-                continue
-
-            logging.info("Loading squim metrics with reference")
-            from versa import squim_metric
-
-            score_modules["squim_ref"] = {
-                "module": squim_metric,
-            }
-            logging.info("Initiate torch squim (with reference) successfully")
-
-        elif config["name"] == "squim_no_ref":
-
-            logging.info("Loading squim metrics with reference")
-            from versa import squim_metric_no_ref
-
-            score_modules["squim_no_ref"] = {
-                "module": squim_metric_no_ref,
-            }
-            logging.info("Initiate torch squim (without reference) successfully")
-
-        elif config["name"] == "espnet_wer":
-            if not use_gt_text:
-                logging.warning("Cannot use espnet_wer because no gt text is provided")
-                continue
-
-            logging.info("Loading espnet_wer metric with reference text")
-            from versa import espnet_levenshtein_metric, espnet_wer_setup
-
-            score_modules["espnet_wer"] = {
-                "module": espnet_levenshtein_metric,
-                "args": espnet_wer_setup(
-                    model_tag=config.get("model_tag", "default"),
-                    beam_size=config.get("beam_size", 1),
-                    text_cleaner=config.get("text_cleaner", "whisper_basic"),
-                    use_gpu=use_gpu,
-                ),
-            }
-            logging.info("Initiate ESPnet WER calculation successfully")
-
-        elif config["name"] == "owsm_wer":
-            if not use_gt_text:
-                logging.warning("Cannot use owsm_wer because no gt text is provided")
-                continue
-
-            logging.info("Loading owsm_wer metric with reference text")
-            from versa import owsm_levenshtein_metric, owsm_wer_setup
-
-            score_modules["owsm_wer"] = {
-                "module": owsm_levenshtein_metric,
-                "args": owsm_wer_setup(
-                    model_tag=config.get("model_tag", "default"),
-                    beam_size=config.get("beam_size", 1),
-                    text_cleaner=config.get("text_cleaner", "whisper_basic"),
-                    use_gpu=use_gpu,
-                ),
-            }
-            logging.info("Initiate ESPnet-OWSM WER calculation successfully")
-
-        elif config["name"] == "whisper_wer":
-            if not use_gt_text:
-                logging.warning("Cannot use whisper_wer because no gt text is provided")
-                continue
-
-            logging.info("Loading whisper_wer metric with reference text")
-            from versa import whisper_levenshtein_metric, whisper_wer_setup
-
-            # Load whisper model if it is already loaded
-            if (
-                "speaking_rate" in score_modules.keys()
-                or "asr_matching" in score_modules.keys()
-            ):
-                args_cache = score_modules["speaking_rate"]["args"]
-            else:
-                args_cache = whisper_wer_setup(
-                    model_tag=config.get("model_tag", "default"),
-                    beam_size=config.get("beam_size", 1),
-                    text_cleaner=config.get("text_cleaner", "whisper_basic"),
-                    use_gpu=use_gpu,
-                )
-
-            score_modules["whisper_wer"] = {
-                "module": whisper_levenshtein_metric,
-                "args": args_cache,
-            }
-            logging.info("Initiate Whisper WER calculation successfully")
-
-        elif config["name"] == "scoreq_ref":
-            if not use_gt:
-                logging.warning("Cannot use scoreq_ref because no gt audio is provided")
-                continue
-
-            logging.info("Loading scoreq metrics with reference")
-            from versa import scoreq_ref, scoreq_ref_setup
-
-            model = scoreq_ref_setup(
-                data_domain=config.get("data_domain", "synthetic"),
-                cache_dir=config.get("model_cache", "versa_cache/scoreq_pt-models"),
-                use_gpu=use_gpu,
-            )
-
-            score_modules["scoreq_ref"] = {
-                "module": scoreq_ref,
-                "model": model,
-            }
-            logging.info("Initiate scoreq (with reference) successfully")
-
-        elif config["name"] == "scoreq_nr":
-            logging.info("Loading scoreq metrics without reference")
-            from versa import scoreq_nr, scoreq_nr_setup
-
-            model = scoreq_nr_setup(
-                data_domain=config.get("data_domain", "synthetic"),
-                cache_dir=config.get("model_cache", "versa_cache/scoreq_pt-models"),
-                use_gpu=use_gpu,
-            )
-
-            score_modules["scoreq_nr"] = {
-                "module": scoreq_nr,
-                "model": model,
-            }
-            logging.info("Initiate scoreq (with reference) successfully")
-
-        elif config["name"] == "nomad":
-            if not use_gt:
-                logging.warning("Cannot use nomad because no gt audio is provided")
-                continue
-
-            logging.info("Loading nomad metrics with reference")
-            from versa import nomad, nomad_setup
-
-            model = nomad_setup(
-                cache_dir=config.get("model_cache", "versa_cache/nomad_pt-models"),
-                use_gpu=use_gpu,
-            )
-
-            score_modules["nomad"] = {
-                "module": nomad,
-                "model": model,
-            }
-            logging.info("Initiate nomad successfully")
-
-        elif config["name"] == "emo2vec_similarity":
-            if not use_gt:
-                logging.warning(
-                    "Cannot use emo2vec_similarity metric because no gt audio is provided"
-                )
-                continue
-
-            logging.info("Loading emo2vec metrics with reference")
-            from versa import emo2vec_setup, emo_sim
-
-            model = emo2vec_setup(
-                model_tag=config.get("model_tag", "default"),
-                model_path=config.get("model_path", None),
-                use_gpu=use_gpu,
-            )
-
-            score_modules["emotion"] = {
-                "module": emo_sim,
-                "model": model,
-            }
-            logging.info("Initiate emo2vec successfully")
-
-        elif config["name"] == "w2v2_dimensional_emotion":
-            from versa import w2v2_emo_dim_setup, w2v2_emo_dim_metric
-
-            args_cache = w2v2_emo_dim_setup()
-            score_modules["w2v2_dimensional_emotion"] = {
-                "module": w2v2_emo_dim_metric,
-                "args": args_cache,
-            }
-            logging.info("Initiate w2v2_dimensional_emotion successfully")
-
-        elif config["name"] == "se_snr":
-            logging.info("Loading se_snr metrics with reference")
-            from versa import se_snr, se_snr_setup
-
-            model = se_snr_setup(
-                model_tag=config.get("model_tag", "default"),
-                model_path=config.get("model_path", None),
-                use_gpu=use_gpu,
-            )
-
-            score_modules["se_snr"] = {
-                "module": se_snr,
-                "model": model,
-            }
-            logging.info("Initiate se_snr successfully")
-
-        elif config["name"] == "pam":
-
-            logging.info("Loading pam metric without reference...")
-            from versa.utterance_metrics.pam import pam_metric, pam_model_setup
-
-            pam_model = pam_model_setup(model_config=config, use_gpu=use_gpu)
-            score_modules["pam"] = {
-                "module": pam_metric,
-                "model": pam_model,
-            }
-            logging.info("Initiate pam metric successfully.")
-        elif config["name"] == "vad":
-            logging.info("Loading vad metric without reference...")
-            from versa.utterance_metrics.vad import vad_metric, vad_model_setup
-
-            vad_model = vad_model_setup(
-                threshold=config.get("threshold", 0.5),
-                min_speech_duration_ms=config.get("min_speech_duration_ms", 250),
-                max_speech_duration_s=config.get("max_speech_duration_s", float("inf")),
-                min_silence_duration_ms=config.get("min_silence_duration_ms", 100),
-                speech_pad_ms=config.get("speech_pad_ms", 30),
-            )
-            score_modules["vad"] = {
-                "module": vad_metric,
-                "args": vad_model,
-            }
-            logging.info("Initiate vad metric successfully.")
-
-        elif config["name"] == "asvspoof_score":
-
-            logging.info("Loading asvspoof score metric without reference...")
-            from versa.utterance_metrics.asvspoof_score import (
-                asvspoof_metric,
-                deepfake_detection_model_setup,
-            )
-
-            deepfake_detection_model = deepfake_detection_model_setup(use_gpu=use_gpu)
-            score_modules["asvspoof_score"] = {
-                "module": asvspoof_metric,
-                "model": deepfake_detection_model,
-            }
-            logging.info("Initiate asvspoof score metric successfully.")
-
-        elif config["name"] == "pysepm":
-            if not use_gt:
-                logging.warning("Cannot use pysepm because no gt audio is provided")
-                continue
-
-            logging.info("Loading pysepm metrics with reference")
-            from versa import pysepm_metric
-
-            score_modules["pysepm"] = {
-                "module": pysepm_metric,
-                "args": {
-                    "frame_len": config.get("frame_len", 0.03),
-                    "overlap": config.get("overlap", 0.75),
-                },
-            }
-            logging.info("Initiate pysepm successfully")
-
-        elif config["name"] == "srmr":
-            logging.info("Loading srmr metrics with reference")
-            from versa import srmr_metric
-
-            score_modules["srmr"] = {
-                "module": srmr_metric,
-                "args": {
-                    "n_cochlear_filters": config.get("n_cochlear_filters", 23),
-                    "low_freq": config.get("low_freq", 125),
-                    "min_cf": config.get("min_cf", 128),
-                    "max_cf": config.get("max_cf", 128),
-                    "fast": config.get("fast", True),
-                    "norm": config.get("norm", False),
-                },
-            }
-            logging.info("Initiate srmr successfully")
-
-        elif config["name"] == "noresqa":
-            if not use_gt:
-                logging.warning("Cannot use noresqa because no gt audio is provided")
-                continue
-
-            logging.info("Loading noresqa metrics with reference")
-
-            from versa.utterance_metrics.noresqa import (
-                noresqa_metric,
-                noresqa_model_setup,
-            )
-
-            noresqa_model = noresqa_model_setup(
-                metric_type=config.get("metric_type", 0),
-                cache_dir=config.get("cache_dir", "versa_cache/noresqa_model"),
-                use_gpu=use_gpu,
-            )
-            score_modules["noresqa"] = {
-                "module": noresqa_metric,
-                "args": {
-                    "metric_type": config.get("metric_type", 0),
-                    "model": noresqa_model,
-                },
-            }
-            logging.info("Initiate noresqa score metric successfully.")
-
-        elif config["name"] == "speaking_rate":
-            logging.info("Loading speaking rate metrics without reference")
-            from versa import speaking_rate_metric, speaking_rate_model_setup
-
-            # Load whisper model if it is already loaded
-            if "whisper_wer" in score_modules.keys():
-                speaking_rate_model = score_modules["whisper_wer"]["args"]
-            else:
-                speaking_rate_model = speaking_rate_model_setup(
-                    model_tag=config.get("model_tag", "default"),
-                    beam_size=config.get("beam_size", 1),
-                    text_cleaner=config.get("text_cleaner", "whisper_basic"),
-                    use_gpu=use_gpu,
-                )
-
-            score_modules["speaking_rate"] = {
-                "module": speaking_rate_metric,
-                "args": speaking_rate_model,
-            }
-            logging.info("Initiate speaking rate metric successfully.")
-
-        elif config["name"] == "asr_match":
-            if not use_gt:
-                logging.warning("Cannot use asr_match because no gt audio is provided")
-                continue
-
-            logging.info("Loading asr_match metric with reference text")
-            from versa import asr_match_metric, asr_match_setup
-
-            # Load whisper model if it is already loaded
-            if "whisper_wer" in score_modules.keys():
-                asr_model = score_modules["whisper_wer"]["args"]
-            elif "speaking_rate" in score_modules.keys():
-                asr_model = score_modules["speaking_rate"]["args"]
-            else:
-                asr_model = asr_match_setup(
-                    model_tag=config.get("model_tag", "default"),
-                    beam_size=config.get("beam_size", 1),
-                    text_cleaner=config.get("text_cleaner", "whisper_basic"),
-                    use_gpu=use_gpu,
-                )
-
-            score_modules["asr_match"] = {
-                "module": asr_match_metric,
-                "args": asr_model,
-            }
-            logging.info("Initiate asr_match metric successfully")
-
-        elif config["name"] == "lid":
-            logging.info("Loading language identification metric")
-            from versa import language_id, owsm_lid_model_setup
-
-            owsm_model = owsm_lid_model_setup(
-                model_tag=config.get("model_tag", "default"),
-                nbest=config.get("nbest", 3),
-                use_gpu=use_gpu,
-            )
-
-            score_modules["lid"] = {
-                "module": language_id,
-                "args": owsm_model,
-            }
-
-        elif config["name"] == "audiobox_aesthetics":
-            logging.info("Loading audiobox aesthetics metric")
-            from versa import audiobox_aesthetics_score, audiobox_aesthetics_setup
-
-            audiobox_model = audiobox_aesthetics_setup(
-                model_path=config.get("model_path", None),
-                batch_size=config.get("batch_size", 1),
-                precision=config.get("precision", "bf16"),
-                cache_dir=config.get("cache_dir", "versa_cache/audiobox"),
-                use_huggingface=config.get("use_huggingface", True),
-                use_gpu=use_gpu,
-            )
-
-            score_modules["audiobox_aesthetics"] = {
-                "module": audiobox_aesthetics_score,
-                "args": {"model": audiobox_model},
-            }
-            logging.info("Initiate audiobox aesthetics metric successfully")
-
-        elif "qwen_omni" in config["name"]:
-            logging.info("Loading qwen omni model")
-            from versa import qwen_omni_model_setup
-
-            if "qwen_omni" not in score_modules.keys():
-                qwen_omni_model = qwen_omni_model_setup(
-                    model_tag=config.get("model_tag", "default"),
-                )
-                score_modules["qwen_omni"] = {
-                    "module": qwen_omni_model,
-                    "start_prompt": config.get("start_prompt", None),
-                }
-
-            if config["name"] == "qwen_omni_singing_technique":
-                from versa import qwen_omni_singing_technique_metric
-
-                score_modules["qwen_omni_singing_technique"] = {
-                    "module": qwen_omni_singing_technique_metric,
-                    "prompt": config.get("prompt", None),
->>>>>>> ba15c887
-                }
-                
-                # Compute all metrics
-                scores = self.metric_suite.compute_all(
-                    predictions=gen_wav,
-                    references=gt_wav,
-                    metadata=metadata
-                )
-<<<<<<< HEAD
-                # Flatten the metric results
-                for metric_name, metric_results in scores.items():
-                    if isinstance(metric_results, dict):
-                        utt_score.update(metric_results)
-                    else:
-                        utt_score[metric_name] = metric_results
-                
-            except Exception as e:
-                self.logger.error(f"Error processing file: {key} with error {e}")
-            
-            batch_score_info.append(utt_score)
-            
-            if self.file_handle:
-                printable_result = json.dumps(utt_score, default=default_numpy_serializer)
-                self.file_handle.write(f"{printable_result}\n")
-        
-        return batch_score_info
-    
-    def close(self):
-        """Close file handle if open."""
-        if self.file_handle:
-            self.file_handle.close()
-
-
-class VersaScorer:
-    """Main scorer class that orchestrates the scoring process."""
-    
-    def __init__(self, registry: MetricRegistry = None):
-        self.registry = registry or self._create_default_registry()
-        self.factory = MetricFactory(self.registry)
-        self.logger = logging.getLogger(self.__class__.__name__)
-    
-    def _create_default_registry(self) -> MetricRegistry:
-        """Create and populate the default metric registry."""
-        registry = MetricRegistry()
-        # This would be populated by importing all metric modules
-        # and having them auto-register themselves
-        return registry
-    
-    def load_metrics(self, score_config: List[Dict[str, Any]], 
-                    use_gt: bool = True, use_gt_text: bool = False, 
-                    use_gpu: bool = False) -> MetricSuite:
-        """Load and configure metrics based on configuration."""
-        metrics = {}
-        
-        for config in score_config:
-            metric_name = config["name"]
-            
-=======
-                score_modules["qwen2_audio"] = {
-                    "module": qwen_model,
-                    "start_prompt": config.get("start_prompt", None),
-                }
-
-            # 1. Speaker Characteristics
-            if config["name"] == "qwen2_audio_speaker_count":
-                from versa import qwen2_speaker_count_metric
-
-                score_modules["qwen2_audio_speaker_count"] = {
-                    "module": qwen2_speaker_count_metric,
-                    "prompt": config.get("prompt", None),
-                }
-            elif config["name"] == "qwen2_audio_speaker_gender":
-                from versa import qwen2_speaker_gender_metric
-
-                score_modules["qwen2_audio_speaker_gender"] = {
-                    "module": qwen2_speaker_gender_metric,
-                    "prompt": config.get("prompt", None),
-                }
-            elif config["name"] == "qwen2_audio_speaker_age":
-                from versa import qwen2_speaker_age_metric
-
-                score_modules["qwen2_audio_speaker_age"] = {
-                    "module": qwen2_speaker_age_metric,
-                    "prompt": config.get("prompt", None),
-                }
-            elif config["name"] == "qwen2_audio_speech_impairment":
-                from versa import qwen2_speech_impairment_metric
-
-                score_modules["qwen2_audio_speech_impairment"] = {
-                    "module": qwen2_speech_impairment_metric,
-                    "prompt": config.get("prompt", None),
-                }
-
-            # 2. Voice Properties
-            elif config["name"] == "qwen2_audio_voice_pitch":
-                from versa import qwen2_voice_pitch_metric
-
-                score_modules["qwen2_audio_voice_pitch"] = {
-                    "module": qwen2_voice_pitch_metric,
-                    "prompt": config.get("prompt", None),
-                }
-            elif config["name"] == "qwen2_audio_pitch_range":
-                from versa import qwen2_pitch_range_metric
-
-                score_modules["qwen2_audio_pitch_range"] = {
-                    "module": qwen2_pitch_range_metric,
-                    "prompt": config.get("prompt", None),
-                }
-            elif config["name"] == "qwen2_audio_voice_type":
-                from versa import qwen2_voice_type_metric
-
-                score_modules["qwen2_audio_voice_type"] = {
-                    "module": qwen2_voice_type_metric,
-                    "prompt": config.get("prompt", None),
-                }
-            elif config["name"] == "qwen2_audio_speech_volume_level":
-                from versa import qwen2_speech_volume_level_metric
-
-                score_modules["qwen2_audio_speech_volume_level"] = {
-                    "module": qwen2_speech_volume_level_metric,
-                    "prompt": config.get("prompt", None),
-                }
-
-            # 3. Speech Content
-            elif config["name"] == "qwen2_audio_language":
-                from versa import qwen2_language_metric
-
-                score_modules["qwen2_audio_language"] = {
-                    "module": qwen2_language_metric,
-                    "prompt": config.get("prompt", None),
-                }
-            elif config["name"] == "qwen2_audio_speech_register":
-                from versa import qwen2_speech_register_metric
-
-                score_modules["qwen2_audio_speech_register"] = {
-                    "module": qwen2_speech_register_metric,
-                    "prompt": config.get("prompt", None),
-                }
-            elif config["name"] == "qwen2_audio_vocabulary_complexity":
-                from versa import qwen2_vocabulary_complexity_metric
-
-                score_modules["qwen2_audio_vocabulary_complexity"] = {
-                    "module": qwen2_vocabulary_complexity_metric,
-                    "prompt": config.get("prompt", None),
-                }
-            elif config["name"] == "qwen2_audio_speech_purpose":
-                from versa import qwen2_speech_purpose_metric
-
-                score_modules["qwen2_audio_speech_purpose"] = {
-                    "module": qwen2_speech_purpose_metric,
-                    "prompt": config.get("prompt", None),
-                }
-
-            # 4. Speech Delivery
-            elif config["name"] == "qwen2_audio_speech_emotion":
-                from versa import qwen2_speech_emotion_metric
-
-                score_modules["qwen2_audio_speech_emotion"] = {
-                    "module": qwen2_speech_emotion_metric,
-                    "prompt": config.get("prompt", None),
-                }
-            elif config["name"] == "qwen2_audio_speech_clarity":
-                from versa import qwen2_speech_clarity_metric
-
-                score_modules["qwen2_audio_speech_clarity"] = {
-                    "module": qwen2_speech_clarity_metric,
-                    "prompt": config.get("prompt", None),
-                }
-            elif config["name"] == "qwen2_audio_speech_rate":
-                from versa import qwen2_speech_rate_metric
-
-                score_modules["qwen2_audio_speech_rate"] = {
-                    "module": qwen2_speech_rate_metric,
-                    "prompt": config.get("prompt", None),
-                }
-            elif config["name"] == "qwen2_audio_speaking_style":
-                from versa import qwen2_speaking_style_metric
-
-                score_modules["qwen2_audio_speaking_style"] = {
-                    "module": qwen2_speaking_style_metric,
-                    "prompt": config.get("prompt", None),
-                }
-            elif config["name"] == "qwen2_audio_laughter_crying":
-                from versa import qwen2_laughter_crying_metric
-
-                score_modules["qwen2_audio_laughter_crying"] = {
-                    "module": qwen2_laughter_crying_metric,
-                    "prompt": config.get("prompt", None),
-                }
-
-            # 5. Interaction Patterns
-            elif config["name"] == "qwen2_audio_overlapping_speech":
-                from versa import qwen2_overlapping_speech_metric
-
-                score_modules["qwen2_audio_overlapping_speech"] = {
-                    "module": qwen2_overlapping_speech_metric,
-                    "prompt": config.get("prompt", None),
-                }
-
-            # 6. Recording Environment
-            elif config["name"] == "qwen2_audio_speech_background_environment":
-                from versa import qwen2_speech_background_environment_metric
-
-                score_modules["qwen2_audio_speech_background_environment"] = {
-                    "module": qwen2_speech_background_environment_metric,
-                    "prompt": config.get("prompt", None),
-                }
-            elif config["name"] == "qwen2_audio_recording_quality":
-                from versa import qwen2_recording_quality_metric
-
-                score_modules["qwen2_audio_recording_quality"] = {
-                    "module": qwen2_recording_quality_metric,
-                    "prompt": config.get("prompt", None),
-                }
-            elif config["name"] == "qwen2_audio_channel_type":
-                from versa import qwen2_channel_type_metric
-
-                score_modules["qwen2_audio_channel_type"] = {
-                    "module": qwen2_channel_type_metric,
-                    "prompt": config.get("prompt", None),
-                }
-
-            # 7. Vocal Evaluation
-            elif config["name"] == "qwen2_audio_singing_technique":
-                from versa import qwen2_singing_technique_metric
-
-                score_modules["qwen2_audio_singing_technique"] = {
-                    "module": qwen2_singing_technique_metric,
-                    "prompt": config.get("prompt", None),
-                }
-
-            logging.info(
-                "Initiate qwen2 audio metric: {} successfully".format(config["name"])
-            )
-        elif "chroma_alignment" in config["name"]:
-            from versa import chroma_metric
-
-            score_modules["chroma_alignment"] = {
-                "module": chroma_metric,
-                "args": {
-                    "scale_factor": config.get("scale_factor", 100),
-                },
-            }
-    return score_modules
-
-
-def process_cache_info(cache_info, score_modules, output_file):
-    batch_score_info = []
-    for utt_info in cache_info:
-        key, gen_wav, gt_wav, gen_sr, text = utt_info
-        utt_score = {"key": key}
-        # try:
-        #     utt_score.update(
-        #         use_score_modules(score_modules, gen_wav, gt_wav, gen_sr, text)
-        #     )
-        # except Exception as e:
-        #     print("error processing file: {} with error {}".format(key, e))
-        utt_score.update(
-            use_score_modules(score_modules, gen_wav, gt_wav, gen_sr, text)
-        )
-        batch_score_info.append(utt_score)
-        if output_file is not None:
-            printable_result = json.dumps(utt_score, default=default_numpy_serializer)
-            output_file.write(f"{printable_result}\n")
-    return batch_score_info
-
-
-def use_score_modules(score_modules, gen_wav, gt_wav, gen_sr, text=None):
-    utt_score = {}
-
-    # general cache information to reduce recaculation
-    general_cache = {
-        "whisper_hyp_text": None,
-    }
-    for key in score_modules.keys():
-        if key == "mcd_f0" or key == "chroma_alignment":
-            score = score_modules[key]["module"](
-                gen_wav, gt_wav, gen_sr, **score_modules[key]["args"]
-            )
-        elif key == "signal_metric":
->>>>>>> ba15c887
-            try:
-                # Check if metric requires ground truth
-                metadata = self.registry.get_metadata(metric_name)
-                if metadata and metadata.requires_reference and not use_gt:
-                    self.logger.warning(
-                        f"Cannot use {metric_name} because no ground truth is provided"
-                    )
-                    continue
-                
-                if metadata and metadata.requires_text and not use_gt_text:
-                    self.logger.warning(
-                        f"Cannot use {metric_name} because no ground truth text is provided"
-                    )
-<<<<<<< HEAD
-                    continue
-                
-                # Create metric instance
-                metric_config = {**config, "use_gpu": use_gpu}
-                metric = self.factory.create_metric(metric_name, metric_config)
-                metrics[metric_name] = metric
-                
-                self.logger.info(f"Loaded {metric_name} successfully")
-                
-            except Exception as e:
-                self.logger.error(f"Failed to load metric {metric_name}: {e}")
-=======
-                )
-                continue
-        elif key == "discrete_speech":
-            score = score_modules[key]["module"](
-                score_modules[key]["model"],
-                gen_wav,
-                gt_wav,
-                gen_sr,
-            )
-        elif key == "pseudo_mos":
-            score = score_modules[key]["module"](
-                gen_wav, gen_sr, **score_modules[key]["args"]
-            )
-        elif key in ["pesq", "stoi", "estoi"]:
-            score = score_modules[key]["module"](gen_wav, gt_wav, gen_sr)
-        elif key == "visqol":
-            score = score_modules[key]["module"](
-                score_modules[key]["args"]["api"],
-                score_modules[key]["args"]["api_fs"],
-                gen_wav,
-                gt_wav,
-                gen_sr,
-            )
-        elif key == "speaker" or key == "singer":
-            score = score_modules[key]["module"](
-                score_modules[key]["args"]["model"], gen_wav, gt_wav, gen_sr
-            )
-        elif key == "sheet_ssqa":
-            score = score_modules[key]["module"](
-                score_modules[key]["args"]["model"],
-                gen_wav,
-                gen_sr,
-                use_gpu=score_modules[key]["args"]["use_gpu"],
-            )
-        elif key == "squim_ref":
-            score = score_modules[key]["module"](gen_wav, gt_wav, gen_sr)
-        elif key == "squim_no_ref":
-            score = score_modules[key]["module"](gen_wav, gen_sr)
-        elif key == "nomad":
-            score = score_modules[key]["module"](
-                score_modules[key]["model"], gen_wav, gt_wav, gen_sr
-            )
-        elif key == "espnet_wer" or key == "owsm_wer" or key == "whisper_wer":
-            score = score_modules[key]["module"](
-                score_modules[key]["args"],
-                gen_wav,
-                text,
-                gen_sr,
-            )
-            if key == "whisper_wer":
-                general_cache["whisper_hyp_text"] = score["whisper_hyp_text"]
-        elif key in ["scoreq_ref", "emotion"]:
-            score = score_modules[key]["module"](
-                score_modules[key]["model"], gen_wav, gt_wav, gen_sr
-            )
-        elif key in ["scoreq_nr", "se_snr"]:
-            score = score_modules[key]["module"](
-                score_modules[key]["model"], gen_wav, gen_sr
-            )
-        elif key in ["pam", "asvspoof_score"]:
-            score = score_modules[key]["module"](
-                score_modules[key]["model"], gen_wav, fs=gen_sr
-            )
-        elif key in ["vad", "lid", "w2v2_dimensional_emotion"]:
-            score = score_modules[key]["module"](
-                score_modules[key]["args"],
-                gen_wav,
-                gen_sr,
-            )
-        elif key == "pysepm":
-            score = score_modules[key]["module"](gen_wav, gt_wav, fs=gen_sr)
-        elif key == "srmr":
-            score = score_modules[key]["module"](gen_wav, fs=gen_sr)
-        elif key == "noresqa":
-            score = score_modules[key]["module"](
-                score_modules[key]["args"]["model"],
-                gen_wav,
-                gt_wav,
-                fs=gen_sr,
-                metric_type=score_modules[key]["args"]["metric_type"],
-            )
-        elif key == "speaking_rate":
-            cache_text = None
-            if general_cache.get("whisper_hyp_text", None) is not None:
-                cache_text = utt_score["whisper_hyp_text"]
-            score = score_modules[key]["module"](
-                score_modules[key]["args"],
-                gen_wav,
-                cache_text,
-                gen_sr,
-            )
-            if cache_text is None:
-                general_cache["whisper_hyp_text"] = score["whisper_hyp_text"]
-        elif key == "asr_match":
-            cache_text = None
-            if general_cache.get("whisper_hyp_text", None) is not None:
-                cache_text = utt_score["whisper_hyp_text"]
-            score = score_modules[key]["module"](
-                score_modules[key]["args"],
-                gen_wav,
-                gt_wav,
-                cache_text,
-                gen_sr,
-            )
-            if cache_text is None:
-                general_cache["whisper_hyp_text"] = score["whisper_hyp_text"]
-        elif key == "audiobox_aesthetics":
-            score = score_modules[key]["module"](
-                score_modules[key]["args"]["model"],
-                gen_wav,
-                gen_sr,
-            )
-        elif "qwen2_audio" in key:
-            if key == "qwen2_audio":
-                continue  # skip the base model, only use the specific metrics
-            # Support qwen2_audio metrics
-            score = score_modules[key]["module"](
-                score_modules["qwen2_audio"]["module"],
-                gen_wav,
-                gen_sr,
-                custom_prompt=score_modules[key]["prompt"],
-            )
-        elif "qwen_omni" in key:
-            if key == "qwen_omni":
-                continue
-            score = score_modules[key]["module"](
-                score_modules["qwen_omni"]["module"],
-                gen_wav,
-                gen_sr,
-                custom_prompt=score_modules[key]["prompt"],
-            )
-        else:
-            raise NotImplementedError(f"Not supported {key}")
-
-        logging.info(f"Score for {key} is {score}")
-        utt_score.update(score)
-    return utt_score
-
-
-def list_scoring(
-    gen_files,
-    score_modules,
-    gt_files=None,
-    text_info=None,
-    output_file=None,
-    io="kaldi",
-    batch_size=1,
-):
-    if output_file is not None:
-        f = open(output_file, "w", encoding="utf-8")
-    else:
-        f = None
-
-    score_info = []
-    cache_info = []  # for batch processing
-    for key in tqdm(gen_files.keys()):
-        try:
-            # Step1: load source speech and conduct basic checks
-            gen_sr, gen_wav = load_audio(gen_files[key], io) 
-            gen_wav = wav_normalize(gen_wav)
-        except Exception as e:
-            print(f"Error loading audio file for key '{key}': {gen_files[key]}")
-            print(f"Error details: {e}")
-            continue  # Skip this file and move to the next one
-
-        # length check
-        if not check_minimum_length(gen_wav.shape[0] / gen_sr, score_modules.keys()):
-            logging.warning(
-                "audio {} (generated, length {}) is too short to be evaluated with some metric metrics, skipping".format(
-                    key, gen_wav.shape[0] / gen_sr
-                )
-            )
-            continue
-
-        # Step2: load reference (gt) speech and conduct basic checks
-        if gt_files is not None:
-            if key not in gen_files.keys():
-                logging.warning(
-                    "key {} not found in ground truth files though provided, skipping".format(
-                        key
-                    )
-                )
-                continue
-
-            gt_sr, gt_wav = load_audio(gt_files[key], io)
-            gt_wav = wav_normalize(gt_wav)
-
-            # check ground truth audio files
-            if check_all_same(gt_wav):
-                logging.warning(
-                    "gt audio of key {} has only the same value, skipping".format(key)
-                )
->>>>>>> ba15c887
-                continue
-        
-        return MetricSuite(metrics)
-    
-    def score_utterances(self, gen_files: Dict[str, str], 
-                        metric_suite: MetricSuite,
-                        gt_files: Optional[Dict[str, str]] = None,
-                        text_info: Optional[Dict[str, str]] = None,
-                        output_file: Optional[str] = None,
-                        io: str = "kaldi",
-                        batch_size: int = 1) -> List[Dict[str, Any]]:
-        """Score individual utterances."""
-        
-        processor = ScoreProcessor(metric_suite, output_file)
-        score_info = []
-        cache_info = []
-        
-        try:
-            for key in tqdm(gen_files.keys()):
-                # Step1: Load and validate generated audio
-                gen_sr, gen_wav = load_audio(gen_files[key], io)
-                gen_wav = wav_normalize(gen_wav)
-                
-                if not self._validate_audio(gen_wav, gen_sr, key, "generated"):
-                    continue
-                
-                # Step2: Load and validate ground truth audio
-                gt_wav, gt_sr = None, None
-                if gt_files is not None:
-                    if key not in gt_files:
-                        self.logger.warning(f"Ground truth not found for key {key}, skipping")
-                        continue
-                    
-                    gt_sr, gt_wav = load_audio(gt_files[key], io)
-                    gt_wav = wav_normalize(gt_wav)
-                    
-                    if not self._validate_audio(gt_wav, gt_sr, key, "ground truth"):
-                        continue
-                
-                # Step3: Load text information
-                text = text_info.get(key) if text_info else None
-                if text_info and key not in text_info:
-                    self.logger.warning(f"Text not found for key {key}, skipping")
-                    continue
-                
-                # Step4: Resample if needed
-                gen_wav, gt_wav, gen_sr = self._align_sample_rates(
-                    gen_wav, gt_wav, gen_sr, gt_sr
-                )
-                
-                # Step5: Cache for batch processing
-                utterance_info = (key, gen_wav, gt_wav, gen_sr, text)
-                cache_info.append(utterance_info)
-                
-                if len(cache_info) >= batch_size:
-                    score_info.extend(processor.process_batch(cache_info))
-                    cache_info = []
-            
-            # Process remaining items
-            if cache_info:
-                score_info.extend(processor.process_batch(cache_info))
-        
-        finally:
-            processor.close()
-        
-        self.logger.info(f"Scoring completed. Results saved to {output_file}")
-        return score_info
-    
-    def score_corpus(self, gen_files: Dict[str, str],
-                    metric_suite: MetricSuite,
-                    base_files: Optional[Dict[str, str]] = None,
-                    text_info: Optional[Dict[str, str]] = None,
-                    output_file: Optional[str] = None) -> Dict[str, Any]:
-        """Score at corpus level (e.g., FAD, KID)."""
-        
-        score_info = {}
-        
-        # Filter for distributional metrics
-        distributional_metrics = metric_suite.filter_by_category(
-            MetricCategory.DISTRIBUTIONAL
-        )
-        
-        for name, metric in distributional_metrics.metrics.items():
-            try:
-                metadata = {
-                    "baseline_files": base_files,
-                    "text_info": text_info
-                }
-                
-                score_result = metric.compute(
-                    predictions=gen_files,
-                    references=base_files,
-                    metadata=metadata
-                )
-                score_info.update({name: score_result})
-                
-            except Exception as e:
-                self.logger.error(f"Error computing corpus metric {name}: {e}")
-        
-        if output_file:
-            with open(output_file, "w") as f:
-                yaml.dump(score_info, f)
-        
-        return score_info
-    
-    def _validate_audio(self, wav: Any, sr: int, key: str, audio_type: str) -> bool:
-        """Validate audio data."""
-        # Length check
-        if not check_minimum_length(wav.shape[0] / sr, []):  # Metric names would be passed here
-            self.logger.warning(
-                f"Audio {key} ({audio_type}, length {wav.shape[0] / sr}) is too short, skipping"
-            )
-            return False
-        
-        # Check for silent audio
-        if check_all_same(wav):
-            self.logger.warning(f"Audio {key} ({audio_type}) has only the same value, skipping")
-            return False
-        
-        return True
-    
-    def _align_sample_rates(self, gen_wav: Any, gt_wav: Any, 
-                           gen_sr: int, gt_sr: Optional[int]) -> tuple:
-        """Align sample rates between generated and ground truth audio."""
-        if gt_sr is None:
-            return gen_wav, gt_wav, gen_sr
-        
-        if gen_sr > gt_sr:
-            self.logger.warning("Resampling generated audio to match ground truth")
-            gen_wav = librosa.resample(gen_wav, orig_sr=gen_sr, target_sr=gt_sr)
-            gen_sr = gt_sr
-        elif gen_sr < gt_sr:
-            self.logger.warning("Resampling ground truth audio to match generated audio")
-            gt_wav = librosa.resample(gt_wav, orig_sr=gt_sr, target_sr=gen_sr)
-        
-        return gen_wav, gt_wav, gen_sr
-
-
-def compute_summary(score_info: List[Dict[str, Any]]) -> Dict[str, Any]:
-    """Compute summary statistics from individual scores."""
-    if not score_info:
-        return {}
-    
-    summary = {}
-    for key in score_info[0].keys():
-        if key in STR_METRIC or key == "key":
-            continue
-        
-        values = [score[key] for score in score_info if key in score and score[key] is not None]
-        if not values:
-            continue
-        
-        summary[key] = sum(values)
-        if "_wer" not in key and "_cer" not in key:
-            summary[key] /= len(values)
-    
-    return summary
+#!/usr/bin/env python3
+
+# Copyright 2024 Jiatong Shi
+#  Apache 2.0  (http://www.apache.org/licenses/LICENSE-2.0)
+
+import logging
+import json
+import kaldiio
+import librosa
+import soundfile as sf
+import yaml
+from typing import Dict, List, Optional, Any, Union
+from tqdm import tqdm
+
+from versa.definition import (
+    BaseMetric,
+    GPUMetric, 
+    MetricRegistry,
+    MetricFactory,
+    MetricSuite,
+    MetricCategory,
+    MetricType,
+    MetricMetadata
+)
+from versa.metrics import STR_METRIC, NUM_METRIC
+from versa.utils_shared import (
+    check_all_same,
+    check_minimum_length,
+    default_numpy_serializer,
+    find_files,
+    load_audio,
+    wav_normalize,
+)
+
+
+def audio_loader_setup(audio, io):
+    # get ready compute embeddings
+    if io == "kaldi":
+        audio_files = kaldiio.load_scp(audio)
+    elif io == "dir":
+        audio_files = find_files(audio)
+    elif io == "soundfile":
+        audio_files = {}
+        with open(audio) as f:
+            for line in f.readlines():
+                key, value = line.strip().split(maxsplit=1)
+                if value.endswith("|"):
+                    raise ValueError(
+                        "Not supported wav.scp format. Set IO interface to kaldi"
+                    )
+                audio_files[key] = value
+    return audio_files
+
+
+class ScoreProcessor:
+    """Handles batch processing and caching of scores."""
+    
+    def __init__(self, metric_suite: MetricSuite, output_file: Optional[str] = None):
+        self.metric_suite = metric_suite
+        self.output_file = output_file
+        self.logger = logging.getLogger(self.__class__.__name__)
+        
+        if output_file:
+            self.file_handle = open(output_file, "w", encoding="utf-8")
+        else:
+            self.file_handle = None
+    
+    def process_batch(self, cache_info: List[tuple]) -> List[Dict[str, Any]]:
+        """Process a batch of cached utterance information."""
+        batch_score_info = []
+        for utt_info in cache_info:
+            key, gen_wav, gt_wav, gen_sr, text = utt_info
+            utt_score = {"key": key}
+            
+            try:
+                # Prepare metadata for metric computation
+                metadata = {
+                    "key": key,
+                    "sample_rate": gen_sr,
+                    "text": text,
+                    "general_cache": {"whisper_hyp_text": None}
+                }
+                
+                # Compute all metrics
+                scores = self.metric_suite.compute_all(
+                    predictions=gen_wav,
+                    references=gt_wav,
+                    metadata=metadata
+                )
+
+                # Flatten the metric results
+                for metric_name, metric_results in scores.items():
+                    if isinstance(metric_results, dict):
+                        utt_score.update(metric_results)
+                    else:
+                        utt_score[metric_name] = metric_results
+                
+            except Exception as e:
+                self.logger.error(f"Error processing file: {key} with error {e}")
+            
+            batch_score_info.append(utt_score)
+            
+            if self.file_handle:
+                printable_result = json.dumps(utt_score, default=default_numpy_serializer)
+                self.file_handle.write(f"{printable_result}\n")
+        
+        return batch_score_info
+    
+    def close(self):
+        """Close file handle if open."""
+        if self.file_handle:
+            self.file_handle.close()
+
+
+class VersaScorer:
+    """Main scorer class that orchestrates the scoring process."""
+    
+    def __init__(self, registry: MetricRegistry = None):
+        self.registry = registry or self._create_default_registry()
+        self.factory = MetricFactory(self.registry)
+        self.logger = logging.getLogger(self.__class__.__name__)
+    
+    def _create_default_registry(self) -> MetricRegistry:
+        """Create and populate the default metric registry."""
+        registry = MetricRegistry()
+        # This would be populated by importing all metric modules
+        # and having them auto-register themselves
+        return registry
+    
+    def load_metrics(self, score_config: List[Dict[str, Any]], 
+                    use_gt: bool = True, use_gt_text: bool = False, 
+                    use_gpu: bool = False) -> MetricSuite:
+        """Load and configure metrics based on configuration."""
+        metrics = {}
+        
+        for config in score_config:
+            metric_name = config["name"]
+            
+            try:
+                # Check if metric requires ground truth
+                metadata = self.registry.get_metadata(metric_name)
+                if metadata and metadata.requires_reference and not use_gt:
+                    self.logger.warning(
+                        f"Cannot use {metric_name} because no ground truth is provided"
+                    )
+                    continue
+                
+                if metadata and metadata.requires_text and not use_gt_text:
+                    self.logger.warning(
+                        f"Cannot use {metric_name} because no ground truth text is provided"
+                    )
+                    continue
+                
+                # Create metric instance
+                metric_config = {**config, "use_gpu": use_gpu}
+                metric = self.factory.create_metric(metric_name, metric_config)
+                metrics[metric_name] = metric
+                
+                self.logger.info(f"Loaded {metric_name} successfully")
+                
+            except Exception as e:
+                self.logger.error(f"Failed to load metric {metric_name}: {e}")
+                continue
+        
+        return MetricSuite(metrics)
+    
+    def score_utterances(self, gen_files: Dict[str, str], 
+                        metric_suite: MetricSuite,
+                        gt_files: Optional[Dict[str, str]] = None,
+                        text_info: Optional[Dict[str, str]] = None,
+                        output_file: Optional[str] = None,
+                        io: str = "kaldi",
+                        batch_size: int = 1) -> List[Dict[str, Any]]:
+        """Score individual utterances."""
+        
+        processor = ScoreProcessor(metric_suite, output_file)
+        score_info = []
+        cache_info = []
+        
+        try:
+            for key in tqdm(gen_files.keys()):
+                # Step1: Load and validate generated audio
+                gen_sr, gen_wav = load_audio(gen_files[key], io)
+                gen_wav = wav_normalize(gen_wav)
+                
+                if not self._validate_audio(gen_wav, gen_sr, key, "generated"):
+                    continue
+                
+                # Step2: Load and validate ground truth audio
+                gt_wav, gt_sr = None, None
+                if gt_files is not None:
+                    if key not in gt_files:
+                        self.logger.warning(f"Ground truth not found for key {key}, skipping")
+                        continue
+                    
+                    gt_sr, gt_wav = load_audio(gt_files[key], io)
+                    gt_wav = wav_normalize(gt_wav)
+                    
+                    if not self._validate_audio(gt_wav, gt_sr, key, "ground truth"):
+                        continue
+                
+                # Step3: Load text information
+                text = text_info.get(key) if text_info else None
+                if text_info and key not in text_info:
+                    self.logger.warning(f"Text not found for key {key}, skipping")
+                    continue
+                
+                # Step4: Resample if needed
+                gen_wav, gt_wav, gen_sr = self._align_sample_rates(
+                    gen_wav, gt_wav, gen_sr, gt_sr
+                )
+                
+                # Step5: Cache for batch processing
+                utterance_info = (key, gen_wav, gt_wav, gen_sr, text)
+                cache_info.append(utterance_info)
+                
+                if len(cache_info) >= batch_size:
+                    score_info.extend(processor.process_batch(cache_info))
+                    cache_info = []
+            
+            # Process remaining items
+            if cache_info:
+                score_info.extend(processor.process_batch(cache_info))
+        
+        finally:
+            processor.close()
+        
+        self.logger.info(f"Scoring completed. Results saved to {output_file}")
+        return score_info
+    
+    def score_corpus(self, gen_files: Dict[str, str],
+                    metric_suite: MetricSuite,
+                    base_files: Optional[Dict[str, str]] = None,
+                    text_info: Optional[Dict[str, str]] = None,
+                    output_file: Optional[str] = None) -> Dict[str, Any]:
+        """Score at corpus level (e.g., FAD, KID)."""
+        
+        score_info = {}
+        
+        # Filter for distributional metrics
+        distributional_metrics = metric_suite.filter_by_category(
+            MetricCategory.DISTRIBUTIONAL
+        )
+        
+        for name, metric in distributional_metrics.metrics.items():
+            try:
+                metadata = {
+                    "baseline_files": base_files,
+                    "text_info": text_info
+                }
+                
+                score_result = metric.compute(
+                    predictions=gen_files,
+                    references=base_files,
+                    metadata=metadata
+                )
+                score_info.update({name: score_result})
+                
+            except Exception as e:
+                self.logger.error(f"Error computing corpus metric {name}: {e}")
+        
+        if output_file:
+            with open(output_file, "w") as f:
+                yaml.dump(score_info, f)
+        
+        return score_info
+    
+    def _validate_audio(self, wav: Any, sr: int, key: str, audio_type: str) -> bool:
+        """Validate audio data."""
+        # Length check
+        if not check_minimum_length(wav.shape[0] / sr, []):  # Metric names would be passed here
+            self.logger.warning(
+                f"Audio {key} ({audio_type}, length {wav.shape[0] / sr}) is too short, skipping"
+            )
+            return False
+        
+        # Check for silent audio
+        if check_all_same(wav):
+            self.logger.warning(f"Audio {key} ({audio_type}) has only the same value, skipping")
+            return False
+        
+        return True
+    
+    def _align_sample_rates(self, gen_wav: Any, gt_wav: Any, 
+                           gen_sr: int, gt_sr: Optional[int]) -> tuple:
+        """Align sample rates between generated and ground truth audio."""
+        if gt_sr is None:
+            return gen_wav, gt_wav, gen_sr
+        
+        if gen_sr > gt_sr:
+            self.logger.warning("Resampling generated audio to match ground truth")
+            gen_wav = librosa.resample(gen_wav, orig_sr=gen_sr, target_sr=gt_sr)
+            gen_sr = gt_sr
+        elif gen_sr < gt_sr:
+            self.logger.warning("Resampling ground truth audio to match generated audio")
+            gt_wav = librosa.resample(gt_wav, orig_sr=gt_sr, target_sr=gen_sr)
+        
+        return gen_wav, gt_wav, gen_sr
+
+
+def compute_summary(score_info: List[Dict[str, Any]]) -> Dict[str, Any]:
+    """Compute summary statistics from individual scores."""
+    if not score_info:
+        return {}
+    
+    summary = {}
+    for key in score_info[0].keys():
+        if key in STR_METRIC or key == "key":
+            continue
+        
+        values = [score[key] for score in score_info if key in score and score[key] is not None]
+        if not values:
+            continue
+        
+        summary[key] = sum(values)
+        if "_wer" not in key and "_cer" not in key:
+            summary[key] /= len(values)
+    
+    return summary