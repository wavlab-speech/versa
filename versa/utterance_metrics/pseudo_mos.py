#!/usr/bin/env python3

# Copyright 2023 Takaaki Saeki
# Copyright 2024 Jiatong Shi
# Copyright 2025 Jionghao Han
#  Apache 2.0  (http://www.apache.org/licenses/LICENSE-2.0)

import logging

logger = logging.getLogger(__name__)

import librosa
import numpy as np
import torch
import requests
from pathlib import Path
from typing import Optional

try:
    import utmosv2
    from utmosv2.dataset.multi_spec import process_audio_only_versa
except ImportError:
    logger.info(
        "utmosv2 is not installed, please install via `tools/install_utmosv2.sh`"
    )
    utmosv2 = None


def pseudo_mos_setup(
    predictor_types, predictor_args, cache_dir="versa_cache", use_gpu=False
):
    # Supported predictor types: utmos, dnsmos, aecmos, plcmos
    # Predictor args: predictor specific args
    predictor_dict = {}
    predictor_fs = {}
    if use_gpu:
        device = "cuda"
    else:
        device = "cpu"

    # first import utmos to resolve cross-import from the same model
    if "utmos" in predictor_types:
        torch.hub.set_dir(cache_dir)
        utmos = torch.hub.load("ftshijt/SpeechMOS:main", "utmos22_strong").to(device)
        predictor_dict["utmos"] = utmos.float()
        predictor_fs["utmos"] = 16000
    if "utmosv2" in predictor_types:
        if utmosv2 is None:
            raise RuntimeError(
                "utmosv2 is not installed. Please follow `tools/install_utmosv2.sh` to install"
            )
        # NOTE(jiatong): if you have an error of `_pickle.UnpicklingError: invalid load key, 'v'.`
        # It is likely that you did not have `git lfs` properly setup. Please check
        # https://github.com/sarulab-speech/UTMOSv2?tab=readme-ov-file#---quick-prediction--------
        utmos_v2 = utmosv2.create_model(pretrained=True)
        # _cfg = importlib.import_module(f"utmosv2.config.fusion_stage3")
        # cfg = SimpleNamespace(
        #     **{k: v for k, v in _cfg.__dict__.items() if not k.startswith("__")}
        # )
        # utmosv2._settings.configure_execution(cfg)
        predictor_dict["utmosv2"] = utmos_v2.to(device)
        predictor_fs["utmosv2"] = 16000

    if (
        "aecmos" in predictor_types
        or "dnsmos" in predictor_types
        or "plcmos" in predictor_types
    ):
        try:
            import onnxruntime  # NOTE(jiatong): a requirement of aecmos but not in requirements
            from speechmos import dnsmos, plcmos
        except ImportError:
            raise ImportError(
                "Please install speechmos for dnsmos, and plcmos: pip install speechmos onnxruntime"
            )

    for predictor in predictor_types:
        if predictor == "dnsmos":
            predictor_dict["dnsmos"] = dnsmos
            if "dnsmos" not in predictor_args:
                predictor_fs["dnsmos"] = 16000
            else:
                predictor_fs["dnsmos"] = predictor_args["dnsmos"]["fs"]
        elif predictor == "plcmos":
            predictor_dict["plcmos"] = plcmos
            if "plcmos" not in predictor_args:
                predictor_fs["plcmos"] = 16000
            else:
                predictor_fs["plcmos"] = predictor_args["plcmos"]["fs"]
        elif predictor == "utmos" or predictor == "utmosv2":
            continue  # already initialized
        elif predictor == "singmos":
            torch.hub.set_dir(cache_dir)
            singmos = torch.hub.load(
                "South-Twilight/SingMOS:v0.3.0", "singing_ssl_mos", trust_repo=True
            ).to(device)
            predictor_dict["singmos"] = singmos
            predictor_fs["singmos"] = 16000
<<<<<<< HEAD
        elif predictor == "singmos_v2":
            torch.hub.set_dir(cache_dir)
            singmos = torch.hub.load(
                "South-Twilight/SingMOS:v0.3.0", "singing_ssl_mos_v2", trust_repo=True
            ).to(device)
            predictor_dict["singmos_v2"] = singmos
            predictor_fs["singmos_v2"] = 16000
=======
        elif predictor.startswith("dnsmos_pro_"):
            variant = predictor[len("dnsmos_pro_") :]
            model_path = Path(cache_dir) / f"dnsmos_pro_{variant}.pt"
            if not model_path.exists():
                url = f"https://github.com/fcumlin/DNSMOSPro/raw/refs/heads/main/runs/{variant.upper()}/model_best.pt"
                model_path.parent.mkdir(parents=True, exist_ok=True)
                logger.info(f'Downloading: "{url}" to {model_path}')
                response = requests.get(url)
                with open(model_path, "wb") as f:
                    f.write(response.content)
            else:
                logger.info(f"Using cached model: {model_path}")
            predictor_dict[predictor] = torch.jit.load(model_path, map_location=device)
            predictor_fs[predictor] = 16000
>>>>>>> 6cae0cef
        else:
            raise NotImplementedError("Not supported {}".format(predictor))

    return predictor_dict, predictor_fs


def pseudo_mos_metric(pred, fs, predictor_dict, predictor_fs, use_gpu=False):
    scores = {}
    for predictor in predictor_dict.keys():
        if predictor == "utmos":
            if fs != predictor_fs["utmos"]:
                pred_utmos = librosa.resample(
                    pred, orig_sr=fs, target_sr=predictor_fs["utmos"]
                )
            else:
                pred_utmos = pred
            pred_tensor = torch.from_numpy(pred_utmos).unsqueeze(0)
            if use_gpu:
                pred_tensor = pred_tensor.to("cuda")
            score = predictor_dict["utmos"](pred_tensor.float(), predictor_fs["utmos"])[
                0
            ].item()
            scores.update(utmos=score)

        elif predictor == "utmosv2":
            if fs != predictor_fs["utmosv2"]:
                pred_utmosv2 = librosa.resample(
                    pred, orig_sr=fs, target_sr=predictor_fs["utmosv2"]
                )
            else:
                pred_utmosv2 = pred

            if utmosv2 is not None:
                cfg = predictor_dict["utmosv2"].cfg
                spec_info = process_audio_only_versa(pred_utmosv2, cfg)
                spec_info = torch.tensor(spec_info).float().unsqueeze(0)

                # magic number of data types
                # defined at https://github.com/ftshijt/UTMOSv2/blob/main/utmosv2/dataset/_utils.py#L8
                data_type = np.zeros(10)
                # we use general version dataset label: sarulab (1)
                data_type[1] = 0
                d = torch.tensor(data_type, dtype=torch.float32).unsqueeze(0)
                if use_gpu:
                    spec_info = spec_info.to("cuda")
                    d = d.to("cuda")
            else:
                raise RuntimeError(
                    "utmosv2 is not installed. Use tools/install_utmosv2.sh to install."
                )

            pred_tensor = torch.from_numpy(pred_utmosv2).unsqueeze(0)
            if use_gpu:
                pred_tensor = pred_tensor.to("cuda")

            NUM_REPETITIONS = 5
            with torch.no_grad():
                score_info = []
                for i in range(NUM_REPETITIONS):
                    score_info.append(
                        predictor_dict["utmosv2"](pred_tensor.float(), spec_info, d)
                        .squeeze(1)
                        .cpu()
                        .numpy()[0]
                    )
            scores.update(utmosv2=sum(score_info) / NUM_REPETITIONS)

        elif predictor == "dnsmos":
            if fs != predictor_fs["dnsmos"]:
                pred_dnsmos = librosa.resample(
                    pred, orig_sr=fs, target_sr=predictor_fs["dnsmos"]
                )
                fs = predictor_fs["dnsmos"]
            else:
                pred_dnsmos = pred

            max_val = np.max(np.abs(pred_dnsmos))
            score = predictor_dict["dnsmos"].run(pred_dnsmos / max_val, sr=fs)

            scores.update(dns_overall=score["ovrl_mos"], dns_p808=score["p808_mos"])
        elif predictor == "plcmos":
            if fs != predictor_fs["plcmos"]:
                pred_plcmos = librosa.resample(
                    pred, orig_sr=fs, target_sr=predictor_fs["plcmos"]
                )
                fs = predictor_fs["plcmos"]
            else:
                pred_plcmos = pred

            max_val = np.max(np.abs(pred_plcmos))
            score = predictor_dict["plcmos"].run(pred_plcmos / max_val, sr=fs)
            scores.update(plcmos=score["plcmos"])
        elif predictor == "singmos":
            if fs != predictor_fs["singmos"]:
                pred_singmos = librosa.resample(
                    pred, orig_sr=fs, target_sr=predictor_fs["singmos"]
                )
            else:
                pred_singmos = pred
            pred_tensor = torch.from_numpy(pred_singmos).unsqueeze(0)
            length_tensor = torch.tensor([pred_tensor.size(1)]).int()
            if use_gpu:
                pred_tensor = pred_tensor.to("cuda")
                length_tensor = length_tensor.to("cuda")
            score = predictor_dict["singmos"](pred_tensor.float(), length_tensor)[
                0
            ].item()
            scores.update(singmos=score)
<<<<<<< HEAD
        elif predictor == "singmos_v2":
            if fs != predictor_fs["singmos_v2"]:
                pred_singmos = librosa.resample(
                    pred, orig_sr=fs, target_sr=predictor_fs["singmos_v2"]
                )
            else:
                pred_singmos = pred
            pred_tensor = torch.from_numpy(pred_singmos).unsqueeze(0)
            length_tensor = torch.tensor([pred_tensor.size(1)]).int()
            if use_gpu:
                pred_tensor = pred_tensor.to("cuda")
                length_tensor = length_tensor.to("cuda")
            score = predictor_dict["singmos_v2"](pred_tensor.float(), length_tensor)[
                0
            ].item()
            scores.update(singmos_v2=score)
=======
        elif predictor.startswith("dnsmos_pro_"):
            if fs != predictor_fs[predictor]:
                pred_dnsmos_pro = librosa.resample(
                    pred, orig_sr=fs, target_sr=predictor_fs[predictor]
                )
            else:
                pred_dnsmos_pro = pred

            def stft(
                samples: np.ndarray,
                win_length: int = 320,
                hop_length: int = 160,
                n_fft: int = 320,
                use_log: bool = True,
                use_magnitude: bool = True,
                n_mels: Optional[int] = None,
            ) -> np.ndarray:
                if use_log and not use_magnitude:
                    raise ValueError(
                        "Log is only available if the magnitude is to be computed."
                    )
                if n_mels is None:
                    spec = librosa.stft(
                        y=samples,
                        win_length=win_length,
                        hop_length=hop_length,
                        n_fft=n_fft,
                    )
                else:
                    spec = librosa.feature.melspectrogram(
                        y=samples,
                        win_length=win_length,
                        hop_length=hop_length,
                        n_fft=n_fft,
                        n_mels=n_mels,
                    )
                spec = spec.T
                if use_magnitude:
                    spec = np.abs(spec)
                if use_log:
                    spec = np.clip(spec, 10 ** (-7), 10**7)
                    spec = np.log10(spec)
                return spec

            spec = torch.FloatTensor(stft(pred_dnsmos_pro))
            with torch.no_grad():
                prediction = predictor_dict[predictor](spec[None, None, ...])
            scores[predictor] = prediction[0, 0].item()
>>>>>>> 6cae0cef
        else:
            raise NotImplementedError("Not supported {}".format(predictor))

    return scores


if __name__ == "__main__":
    a = np.random.random(16000)
    print(a)
    predictor_dict, predictor_fs = pseudo_mos_setup(
<<<<<<< HEAD
        ["utmos", "dnsmos", "plcmos", "singmos", "singmos_v2"],
=======
        [
            "utmos",
            "dnsmos",
            "plcmos",
            "singmos",
            "dnsmos_pro_bvcc",
            "dnsmos_pro_nisqa",
            "dnsmos_pro_vcc2018",
        ],
>>>>>>> 6cae0cef
        predictor_args={
            "dnsmos": {"fs": 16000},
            "plcmos": {"fs": 16000},
        },
    )
    scores = pseudo_mos_metric(
        a, fs=16000, predictor_dict=predictor_dict, predictor_fs=predictor_fs
    )
    print("metrics: {}".format(scores))<|MERGE_RESOLUTION|>--- conflicted
+++ resolved
@@ -96,7 +96,6 @@
             ).to(device)
             predictor_dict["singmos"] = singmos
             predictor_fs["singmos"] = 16000
-<<<<<<< HEAD
         elif predictor == "singmos_v2":
             torch.hub.set_dir(cache_dir)
             singmos = torch.hub.load(
@@ -104,7 +103,6 @@
             ).to(device)
             predictor_dict["singmos_v2"] = singmos
             predictor_fs["singmos_v2"] = 16000
-=======
         elif predictor.startswith("dnsmos_pro_"):
             variant = predictor[len("dnsmos_pro_") :]
             model_path = Path(cache_dir) / f"dnsmos_pro_{variant}.pt"
@@ -119,7 +117,6 @@
                 logger.info(f"Using cached model: {model_path}")
             predictor_dict[predictor] = torch.jit.load(model_path, map_location=device)
             predictor_fs[predictor] = 16000
->>>>>>> 6cae0cef
         else:
             raise NotImplementedError("Not supported {}".format(predictor))
 
@@ -228,7 +225,6 @@
                 0
             ].item()
             scores.update(singmos=score)
-<<<<<<< HEAD
         elif predictor == "singmos_v2":
             if fs != predictor_fs["singmos_v2"]:
                 pred_singmos = librosa.resample(
@@ -245,7 +241,6 @@
                 0
             ].item()
             scores.update(singmos_v2=score)
-=======
         elif predictor.startswith("dnsmos_pro_"):
             if fs != predictor_fs[predictor]:
                 pred_dnsmos_pro = librosa.resample(
@@ -294,7 +289,6 @@
             with torch.no_grad():
                 prediction = predictor_dict[predictor](spec[None, None, ...])
             scores[predictor] = prediction[0, 0].item()
->>>>>>> 6cae0cef
         else:
             raise NotImplementedError("Not supported {}".format(predictor))
 
@@ -305,19 +299,16 @@
     a = np.random.random(16000)
     print(a)
     predictor_dict, predictor_fs = pseudo_mos_setup(
-<<<<<<< HEAD
-        ["utmos", "dnsmos", "plcmos", "singmos", "singmos_v2"],
-=======
         [
             "utmos",
             "dnsmos",
             "plcmos",
             "singmos",
+            "singmos_v2",
             "dnsmos_pro_bvcc",
             "dnsmos_pro_nisqa",
             "dnsmos_pro_vcc2018",
         ],
->>>>>>> 6cae0cef
         predictor_args={
             "dnsmos": {"fs": 16000},
             "plcmos": {"fs": 16000},
